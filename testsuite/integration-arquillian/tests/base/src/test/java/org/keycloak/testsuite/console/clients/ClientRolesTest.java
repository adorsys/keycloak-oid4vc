--- conflicted
+++ resolved
@@ -55,19 +55,12 @@
         clientRolesPage.roles().addRole();
         createClientRolePage.form().setBasicAttributes(roleRep);
         createClientRolePage.form().save();
-<<<<<<< HEAD
-        assertFlashMessageSuccess();
-        System.out.println("TODO ClientRolesTest.addNewClientRole");
-//        createClientRolePage.form().setCompositeRoles(roleRep);
-=======
         assertAlertSuccess();
         createClientRolePage.form().setCompositeRoles(roleRep);
->>>>>>> 4a57bcc0
         // TODO add verification of notification message when KEYCLOAK-1497 gets resolved
     }
 
     @Test
-<<<<<<< HEAD
     public void testCRUDClientRole() {
         RoleRepresentation newRole = new RoleRepresentation(TEST_CLIENT_ROLE_NAME, "description", false);
                 
@@ -94,27 +87,6 @@
         clientRolePage.delete();
         assertFlashMessageSuccess();
         assertTrue("Role should be deleted.", testRealmResource().clients().get(id).roles().list().isEmpty());
-=======
-    public void testAddClientRole() {
-        ClientRepresentation newClient = createClientRepresentation("test-client1", "http://example.com/*");
-        RoleRepresentation newRole = new RoleRepresentation("client-role", "", false);
-
-        createClient(newClient);
-        assertAlertSuccess();
-
-        clientPage.tabs().roles();
-        addClientRole(newRole);
-
-        clientRolePage.backToClientRolesViaBreadcrumb();
-        assertFalse(clientRolesPage.roles().getRolesFromTableRows().isEmpty());
-
-        configure().clients();
-        clientsPage.table().search(newClient.getClientId());
-        clientsPage.table().deleteClient(newClient.getClientId());
-        modalDialog.confirmDeletion();
-        assertAlertSuccess();
-        assertNull(clientsPage.table().findClient(newClient.getClientId()));
->>>>>>> 4a57bcc0
     }
 
 //    @Test
