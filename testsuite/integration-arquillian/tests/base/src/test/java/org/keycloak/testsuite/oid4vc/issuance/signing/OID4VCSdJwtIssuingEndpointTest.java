--- conflicted
+++ resolved
@@ -242,13 +242,8 @@
     }
 
     private static SdJwtVP testRequestTestCredential(KeycloakSession session, ClientScopeRepresentation clientScope,
-<<<<<<< HEAD
                                                      String token, Proof proof)
             throws VerificationException, IOException {
-=======
-                                                     String token, Proofs proof)
-            throws VerificationException {
->>>>>>> d144c94c
 
         AppAuthManager.BearerTokenAuthenticator authenticator = new AppAuthManager.BearerTokenAuthenticator(session);
         authenticator.setTokenString(token);
@@ -263,12 +258,8 @@
 
         Response credentialResponse = issuerEndpoint.requestCredential(requestPayload);
         assertEquals("The credential request should be answered successfully.",
-<<<<<<< HEAD
                 HttpStatus.SC_OK, credentialResponse.getStatus());
-=======
-                HttpStatus.SC_OK,
-                credentialResponse.getStatus());
->>>>>>> d144c94c
+
         assertNotNull("A credential should be responded.", credentialResponse.getEntity());
         CredentialResponse credentialResponseVO = JsonSerialization.mapper.convertValue(credentialResponse.getEntity(),
                 CredentialResponse.class);
