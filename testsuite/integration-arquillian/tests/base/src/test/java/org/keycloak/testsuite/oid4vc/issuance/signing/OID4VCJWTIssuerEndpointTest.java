--- conflicted
+++ resolved
@@ -330,38 +330,9 @@
 
                 String requestPayload = JsonSerialization.writeValueAsString(credentialRequest);
 
-<<<<<<< HEAD
-    @Test
-    public void testRequestCredentialWithConfigurationIdNotSet() {
-        final String scopeName = minimalJwtTypeCredentialClientScope.getName();
-        String token = getBearerToken(oauth, client, scopeName);
-        testingClient
-                .server(TEST_REALM_NAME)
-                .run((session -> {
-                    AppAuthManager.BearerTokenAuthenticator authenticator = new AppAuthManager.BearerTokenAuthenticator(session);
-                    authenticator.setTokenString(token);
-                    OID4VCIssuerEndpoint issuerEndpoint = prepareIssuerEndpoint(session, authenticator);
-                    CredentialRequest credentialRequest = new CredentialRequest()
-                            .setCredentialIdentifier(scopeName);
-                    Response credentialResponse = issuerEndpoint.requestCredential(credentialRequest);
-                    assertEquals("The credential request should be answered successfully.",
-                            HttpStatus.SC_OK,
-                            credentialResponse.getStatus());
-                    assertNotNull("A credential should be responded.", credentialResponse.getEntity());
-                    CredentialResponse credentialResponseVO = JsonSerialization.mapper
-                            .convertValue(credentialResponse.getEntity(),
-                                    CredentialResponse.class);
-
-                    String credentialString = (String) credentialResponseVO.getCredentials().get(0).getCredential();
-                    SdJwtVP sdJwtVP = SdJwtVP.of(credentialString);
-
-                    assertNotNull("A valid credential string should have been responded", sdJwtVP);
-                }));
-=======
                 issuerEndpoint.requestCredential(requestPayload);
             });
         });
->>>>>>> d854703a
     }
 
     @Test
