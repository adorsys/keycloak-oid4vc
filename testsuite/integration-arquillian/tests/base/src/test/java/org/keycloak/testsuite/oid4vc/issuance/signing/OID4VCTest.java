/*
 * Copyright 2024 Red Hat, Inc. and/or its affiliates
 * and other contributors as indicated by the @author tags.
 *
 * Licensed under the Apache License, Version 2.0 (the "License");
 * you may not use this file except in compliance with the License.
 * You may obtain a copy of the License at
 *
 * http://www.apache.org/licenses/LICENSE-2.0
 *
 * Unless required by applicable law or agreed to in writing, software
 * distributed under the License is distributed on an "AS IS" BASIS,
 * WITHOUT WARRANTIES OR CONDITIONS OF ANY KIND, either express or implied.
 * See the License for the specific language governing permissions and
 * limitations under the License.
 */

package org.keycloak.testsuite.oid4vc.issuance.signing;

import org.bouncycastle.jce.provider.BouncyCastleProvider;
import org.jboss.logging.Logger;
import org.keycloak.common.Profile;
import org.keycloak.common.util.CertificateUtils;
import org.keycloak.common.util.KeyUtils;
import org.keycloak.common.util.MultivaluedHashMap;
import org.keycloak.common.util.PemUtils;
import org.keycloak.crypto.KeyUse;
import org.keycloak.crypto.KeyWrapper;
import org.keycloak.models.KeycloakSession;
import org.keycloak.models.utils.DefaultKeyProviders;
import org.keycloak.models.utils.KeycloakModelUtils;
import org.keycloak.protocol.oid4vc.OID4VCLoginProtocolFactory;
import org.keycloak.protocol.oid4vc.issuance.TimeProvider;
import org.keycloak.protocol.oid4vc.issuance.mappers.OID4VCIssuedAtTimeClaimMapper;
import org.keycloak.protocol.oid4vc.model.CredentialSubject;
import org.keycloak.protocol.oid4vc.model.Format;
import org.keycloak.protocol.oid4vc.model.VerifiableCredential;
import org.keycloak.representations.idm.ClientRepresentation;
import org.keycloak.representations.idm.ComponentExportRepresentation;
import org.keycloak.representations.idm.ProtocolMapperRepresentation;
import org.keycloak.representations.idm.RoleRepresentation;
import org.keycloak.representations.idm.UserRepresentation;
import org.keycloak.testsuite.AbstractTestRealmKeycloakTest;
import org.keycloak.testsuite.arquillian.annotation.EnableFeature;
import org.keycloak.testsuite.util.UserBuilder;

import java.net.URI;
import java.security.KeyPair;
import java.security.KeyPairGenerator;
import java.security.NoSuchAlgorithmException;
import java.security.NoSuchProviderException;
import java.security.PrivateKey;
import java.security.PublicKey;
import java.security.Security;
import java.security.cert.Certificate;
import java.time.Instant;
import java.util.HashMap;
import java.util.List;
import java.util.Map;
import java.util.Optional;
import java.util.UUID;

/**
 * Super class for all OID4VC tests. Provides convenience methods to ease the testing.
 */
@EnableFeature(value = Profile.Feature.OID4VC_VCI, skipRestart = false)
public abstract class OID4VCTest extends AbstractTestRealmKeycloakTest {

    private static final Logger LOGGER = Logger.getLogger(OID4VCTest.class);
    protected static final String CONTEXT_URL = "https://www.w3.org/2018/credentials/v1";
    protected static final URI TEST_DID = URI.create("did:web:test.org");
    protected static final List<String> TEST_TYPES = List.of("VerifiableCredential");
    protected static final Instant TEST_EXPIRATION_DATE = Instant.ofEpochSecond(2000);
    protected static final Instant TEST_ISSUANCE_DATE = Instant.ofEpochSecond(1000);

    protected static final KeyWrapper RSA_KEY = getRsaKey();

    protected static CredentialSubject getCredentialSubject(Map<String, Object> claims) {
        CredentialSubject credentialSubject = new CredentialSubject();
        claims.forEach(credentialSubject::setClaims);
        return credentialSubject;
    }

    protected static VerifiableCredential getTestCredential(Map<String, Object> claims) {

        VerifiableCredential testCredential = new VerifiableCredential();
        testCredential.setId(URI.create(String.format("uri:uuid:%s", UUID.randomUUID())));
        testCredential.setContext(List.of(CONTEXT_URL));
        testCredential.setType(TEST_TYPES);
        testCredential.setIssuer(TEST_DID);
        testCredential.setExpirationDate(TEST_EXPIRATION_DATE);
        if (claims.containsKey("issuanceDate")) {
            testCredential.setIssuanceDate((Instant) claims.get("issuanceDate"));
        }

        testCredential.setCredentialSubject(getCredentialSubject(claims));
        return testCredential;
    }


    public static KeyWrapper getECKey(String keyId) {
        try {
            Security.addProvider(new BouncyCastleProvider());
            KeyPairGenerator kpg = KeyPairGenerator.getInstance("EC", "BC");
            kpg.initialize(256);
            var keyPair = kpg.generateKeyPair();
            KeyWrapper kw = new KeyWrapper();
            kw.setPrivateKey(keyPair.getPrivate());
            kw.setPublicKey(keyPair.getPublic());
            kw.setUse(KeyUse.SIG);
            if (keyId != null) {
                kw.setKid(keyId);
            } else {
                kw.setKid(KeyUtils.createKeyId(keyPair.getPublic()));
            }
            kw.setType("EC");
            kw.setAlgorithm("ES256");
            return kw;

        } catch (NoSuchAlgorithmException | NoSuchProviderException e) {
            throw new RuntimeException(e);
        }
    }

    public static KeyWrapper getEd25519Key(String keyId) {
        try {
            Security.addProvider(new BouncyCastleProvider());
            KeyPairGenerator kpg = KeyPairGenerator.getInstance("Ed25519", "BC");
            var keyPair = kpg.generateKeyPair();
            KeyWrapper kw = new KeyWrapper();
            kw.setPrivateKey(keyPair.getPrivate());
            kw.setPublicKey(keyPair.getPublic());
            kw.setUse(KeyUse.SIG);
            kw.setKid(keyId);
            kw.setType("Ed25519");
            return kw;

        } catch (NoSuchAlgorithmException | NoSuchProviderException e) {
            throw new RuntimeException(e);
        }
    }


    public static KeyWrapper getRsaKey() {
        try {
            KeyPairGenerator kpg = KeyPairGenerator.getInstance("RSA");
            kpg.initialize(2048);
            var keyPair = kpg.generateKeyPair();
            KeyWrapper kw = new KeyWrapper();
            kw.setPrivateKey(keyPair.getPrivate());
            kw.setPublicKey(keyPair.getPublic());
            kw.setUse(KeyUse.SIG);
            kw.setKid(KeyUtils.createKeyId(keyPair.getPublic()));
            kw.setType("RSA");
            kw.setAlgorithm("RS256");
            return kw;
        } catch (NoSuchAlgorithmException e) {
            throw new RuntimeException(e);
        }
    }

    public static ComponentExportRepresentation getRsaKeyProvider(KeyWrapper keyWrapper) {
        ComponentExportRepresentation componentExportRepresentation = new ComponentExportRepresentation();
        componentExportRepresentation.setName("rsa-key-provider");
        componentExportRepresentation.setId(UUID.randomUUID().toString());
        componentExportRepresentation.setProviderId("rsa");

        Certificate certificate = CertificateUtils.generateV1SelfSignedCertificate(
                new KeyPair((PublicKey) keyWrapper.getPublicKey(), (PrivateKey) keyWrapper.getPrivateKey()), "TestKey");

        componentExportRepresentation.setConfig(new MultivaluedHashMap<>(
                Map.of(
                        "privateKey", List.of(PemUtils.encodeKey(keyWrapper.getPrivateKey())),
                        "certificate", List.of(PemUtils.encodeCertificate(certificate)),
                        "active", List.of("true"),
                        "priority", List.of("0"),
                        "enabled", List.of("true"),
                        "algorithm", List.of("RS256")
                )
        ));
        return componentExportRepresentation;
    }

    protected ClientRepresentation getTestClient(String clientId) {
        ClientRepresentation clientRepresentation = new ClientRepresentation();
        clientRepresentation.setClientId(clientId);
        clientRepresentation.setProtocol(OID4VCLoginProtocolFactory.PROTOCOL_ID);
        clientRepresentation.setEnabled(true);
        clientRepresentation.setAttributes(Map.of(
                "vc.test-credential.expiry_in_s", "100",
                "vc.test-credential.format", Format.JWT_VC,
                "vc.test-credential.scope", "VerifiableCredential",
                "vc.test-credential.claims", "{ \"firstName\": {\"mandatory\": false, \"display\": [{\"name\": \"First Name\", \"locale\": \"en-US\"}, {\"name\": \"名前\", \"locale\": \"ja-JP\"}]}, \"lastName\": {\"mandatory\": false}, \"email\": {\"mandatory\": false} }",
                "vc.test-credential.display.0","{\n  \"name\": \"Test Credential\"\n}"
                // Moved sd-jwt specific attributes to: org.keycloak.testsuite.oid4vc.issuance.signing.OID4VCSdJwtIssuingEndpointTest.getTestCredentialSigningProvider
        ));
        clientRepresentation.setProtocolMappers(
                List.of(
                        getRoleMapper(clientId, "VerifiableCredential"),
                        getUserAttributeMapper("email", "email", "VerifiableCredential"),
                        getIdMapper("VerifiableCredential"),
                        getStaticClaimMapper("VerifiableCredential", "VerifiableCredential"),
                        // This is used for negative test. Shall not land into the credential
                        getStaticClaimMapper("AnotherCredentialType", "AnotherCredentialType")
                )
        );
        return clientRepresentation;
    }

    protected ComponentExportRepresentation getEdDSAKeyProvider() {
        ComponentExportRepresentation componentExportRepresentation = new ComponentExportRepresentation();
        componentExportRepresentation.setName("eddsa-generated");
        componentExportRepresentation.setId(UUID.randomUUID().toString());
        componentExportRepresentation.setProviderId("eddsa-generated");

        componentExportRepresentation.setConfig(new MultivaluedHashMap<>(
                        Map.of(
                                "eddsaEllipticCurveKey", List.of("Ed25519"))
                )
        );
        return componentExportRepresentation;
    }

    protected ComponentExportRepresentation getEcKeyProvider() {
        ComponentExportRepresentation componentExportRepresentation = new ComponentExportRepresentation();
        componentExportRepresentation.setName("ecdsa-issuer-key");
        componentExportRepresentation.setId(UUID.randomUUID().toString());
        componentExportRepresentation.setProviderId("ecdsa-generated");
        componentExportRepresentation.setConfig(new MultivaluedHashMap<>(
                Map.of(
                        "ecdsaEllipticCurveKey", List.of("P-256"),
                        "algorithm", List.of("ES256")                        ))
        );
        return componentExportRepresentation;
    }

    public static ProtocolMapperRepresentation getRoleMapper(String clientId, String supportedCredentialTypes) {
        ProtocolMapperRepresentation protocolMapperRepresentation = new ProtocolMapperRepresentation();
        protocolMapperRepresentation.setName("role-mapper");
        protocolMapperRepresentation.setId(UUID.randomUUID().toString());
        protocolMapperRepresentation.setProtocol("oid4vc");
        protocolMapperRepresentation.setProtocolMapper("oid4vc-target-role-mapper");
        protocolMapperRepresentation.setConfig(
                Map.of(
                        "subjectProperty", "roles",
                        "clientId", clientId,
                        "supportedCredentialTypes", supportedCredentialTypes)
        );
        return protocolMapperRepresentation;
    }

    public static ProtocolMapperRepresentation getIdMapper(String supportedCredentialTypes) {
        ProtocolMapperRepresentation protocolMapperRepresentation = new ProtocolMapperRepresentation();
        protocolMapperRepresentation.setName("id-mapper");
        protocolMapperRepresentation.setProtocol("oid4vc");
        protocolMapperRepresentation.setId(UUID.randomUUID().toString());
        protocolMapperRepresentation.setProtocolMapper("oid4vc-subject-id-mapper");
        protocolMapperRepresentation.setConfig(
                Map.of(
                        "supportedCredentialTypes", supportedCredentialTypes)
        );
        return protocolMapperRepresentation;
    }

    public static ProtocolMapperRepresentation getStaticClaimMapper(String scope, String supportedCredentialTypes) {
        ProtocolMapperRepresentation protocolMapperRepresentation = new ProtocolMapperRepresentation();
        protocolMapperRepresentation.setName(UUID.randomUUID().toString());
        protocolMapperRepresentation.setProtocol("oid4vc");
        protocolMapperRepresentation.setId(UUID.randomUUID().toString());
        protocolMapperRepresentation.setProtocolMapper("oid4vc-static-claim-mapper");
        protocolMapperRepresentation.setConfig(
                Map.of(
                        "subjectProperty", scope,
                        "staticValue", "true",
                        "supportedCredentialTypes", supportedCredentialTypes)
        );
        return protocolMapperRepresentation;
    }

    public static KeyWrapper getKeyFromSession(KeycloakSession keycloakSession) {
        // we only set one key to the realm, thus can just take the first one
        // if run inside the testsuite, configure is called separated from the test itself, thus we cannot just take
        // the key from the `configureTestRealm` method.
        KeyWrapper kw = keycloakSession
                .keys()
                .getKeysStream(keycloakSession.getContext().getRealm())
                .peek(k -> LOGGER.warnf("THE KEY: %s - %s", k.getKid(), k.getAlgorithm()))
                .findFirst()
                .orElseThrow(() -> new RuntimeException("No key was configured"));
        LOGGER.warnf("Kid is %s", kw.getKid());
        return kw;
    }

    public static ComponentExportRepresentation getJwtSigningProvider(KeyWrapper keyWrapper) {
        ComponentExportRepresentation componentExportRepresentation = new ComponentExportRepresentation();
        componentExportRepresentation.setName("jwt-signing-service");
        componentExportRepresentation.setId(UUID.randomUUID().toString());
        componentExportRepresentation.setProviderId("jwt_vc");

        componentExportRepresentation.setConfig(new MultivaluedHashMap<>(
                Map.of(
                        "keyId", List.of(keyWrapper.getKid()),
                        "algorithmType", List.of(keyWrapper.getAlgorithm()),
                        "tokenType", List.of("JWT"),
                        "issuerDid", List.of(TEST_DID.toString())
                )
        ));
        return componentExportRepresentation;
    }

    public static UserRepresentation getUserRepresentation(Map<String, List<String>> clientRoles) {
        UserBuilder userBuilder = UserBuilder.create()
                .id(KeycloakModelUtils.generateId())
                .username("john")
                .enabled(true)
                .email("john@email.cz")
                .emailVerified(true)
                .firstName("John")
                .lastName("Doe")
                .password("password")
                .role("account", "manage-account")
                .role("account", "view-profile");

        clientRoles.entrySet().forEach(entry -> {
            entry.getValue().forEach(role -> userBuilder.role(entry.getKey(), role));
        });

        return userBuilder.build();
    }

    public static RoleRepresentation getRoleRepresentation(String roleName, String clientId) {

        RoleRepresentation role = new RoleRepresentation();
        role.setName(roleName);
        role.setId(clientId);
        role.setClientRole(true);
        return role;
    }

    static class StaticTimeProvider implements TimeProvider {
        private final int currentTimeInS;

        StaticTimeProvider(int currentTimeInS) {
            this.currentTimeInS = currentTimeInS;
        }

        @Override
        public int currentTimeSeconds() {
            return currentTimeInS;
        }

        @Override
        public long currentTimeMillis() {
            return currentTimeInS * 1000L;
        }
    }

    protected ProtocolMapperRepresentation getUserAttributeMapper(String subjectProperty, String attributeName, String supportedCredentialTypes) {
        ProtocolMapperRepresentation protocolMapperRepresentation = new ProtocolMapperRepresentation();
        protocolMapperRepresentation.setName(supportedCredentialTypes + "-" + attributeName + "-mapper");
        protocolMapperRepresentation.setProtocol("oid4vc");
        protocolMapperRepresentation.setId(UUID.randomUUID().toString());
        protocolMapperRepresentation.setProtocolMapper("oid4vc-user-attribute-mapper");
        protocolMapperRepresentation.setConfig(
                Map.of(
                        "subjectProperty", subjectProperty,
                        "userAttribute", attributeName,
                        "supportedCredentialTypes", supportedCredentialTypes)
        );
        return protocolMapperRepresentation;
    }
<<<<<<< HEAD

    protected ProtocolMapperRepresentation getIssuedAtTimeMapper(String subjectProperty, String truncateToTimeUnit, String valueSource, String supportedCredentialTypes) {
        ProtocolMapperRepresentation protocolMapperRepresentation = new ProtocolMapperRepresentation();
        protocolMapperRepresentation.setName(supportedCredentialTypes + "-" + subjectProperty + "-oid4vc-issued-at-time-claim-mapper");
        protocolMapperRepresentation.setProtocol("oid4vc");
        protocolMapperRepresentation.setId(UUID.randomUUID().toString());
        protocolMapperRepresentation.setProtocolMapper("oid4vc-issued-at-time-claim-mapper");

        Map<String, String> configMap = new HashMap<>();
        configMap.put("supportedCredentialTypes", supportedCredentialTypes);
        Optional.ofNullable(subjectProperty)
                .ifPresent(value -> configMap.put(OID4VCIssuedAtTimeClaimMapper.SUBJECT_PROPERTY_CONFIG_KEY, value));
        Optional.ofNullable(truncateToTimeUnit)
                .ifPresent(value -> configMap.put(OID4VCIssuedAtTimeClaimMapper.TRUNCATE_TO_TIME_UNIT_KEY, value));
        Optional.ofNullable(valueSource)
                .ifPresent(value -> configMap.put(OID4VCIssuedAtTimeClaimMapper.VALUE_SOURCE, value));

        protocolMapperRepresentation.setConfig(configMap);
        return protocolMapperRepresentation;
    }
=======
>>>>>>> 30be2686
}<|MERGE_RESOLUTION|>--- conflicted
+++ resolved
@@ -369,7 +369,6 @@
         );
         return protocolMapperRepresentation;
     }
-<<<<<<< HEAD
 
     protected ProtocolMapperRepresentation getIssuedAtTimeMapper(String subjectProperty, String truncateToTimeUnit, String valueSource, String supportedCredentialTypes) {
         ProtocolMapperRepresentation protocolMapperRepresentation = new ProtocolMapperRepresentation();
@@ -390,6 +389,4 @@
         protocolMapperRepresentation.setConfig(configMap);
         return protocolMapperRepresentation;
     }
-=======
->>>>>>> 30be2686
 }