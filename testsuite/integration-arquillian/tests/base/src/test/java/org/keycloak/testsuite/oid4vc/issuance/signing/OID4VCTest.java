--- conflicted
+++ resolved
@@ -53,17 +53,14 @@
 import org.keycloak.protocol.oid4vc.issuance.mappers.OID4VCIssuedAtTimeClaimMapper;
 import org.keycloak.protocol.oid4vc.model.CredentialRequest;
 import org.keycloak.protocol.oid4vc.model.CredentialSubject;
-<<<<<<< HEAD
 import org.keycloak.protocol.oid4vc.model.Format;
 import org.keycloak.protocol.oid4vc.model.ISO18045ResistanceLevel;
 import org.keycloak.protocol.oid4vc.model.JwtProof;
 import org.keycloak.protocol.oid4vc.model.KeyAttestationsRequired;
-=======
->>>>>>> f7a948fb
 import org.keycloak.protocol.oid4vc.model.NonceResponse;
-import org.keycloak.protocol.oid4vc.model.ProofTypeMetadata;
+import org.keycloak.protocol.oid4vc.model.SupportedCredentialConfiguration;
+import org.keycloak.protocol.oid4vc.model.SupportedProofTypeData;
 import org.keycloak.protocol.oid4vc.model.ProofTypesSupported;
-import org.keycloak.protocol.oid4vc.model.SupportedCredentialConfiguration;
 import org.keycloak.protocol.oid4vc.model.VerifiableCredential;
 import org.keycloak.representations.AccessToken;
 import org.keycloak.representations.idm.ClientRepresentation;
@@ -330,7 +327,7 @@
         protocolMapperRepresentation.setProtocolMapper("oid4vc-static-claim-mapper");
         protocolMapperRepresentation.setConfig(
                 Map.of("claim.name", "scope-name",
-                       "staticValue", scopeName)
+                        "staticValue", scopeName)
         );
         return protocolMapperRepresentation;
     }
@@ -483,7 +480,7 @@
     public static String getCNonce() {
         UriBuilder builder = UriBuilder.fromUri(OAuthClient.AUTH_SERVER_ROOT);
         URI oid4vcUri = RealmsResource.protocolUrl(builder).build(AbstractTestRealmKeycloakTest.TEST_REALM_NAME,
-                                                                  OID4VCLoginProtocolFactory.PROTOCOL_ID);
+                OID4VCLoginProtocolFactory.PROTOCOL_ID);
         String nonceUrl = String.format("%s/%s", oid4vcUri.toString(), OID4VCIssuerEndpoint.NONCE_PATH);
 
         String nonceResponseString;
@@ -492,10 +489,10 @@
             WebTarget nonceTarget = client.target(nonceUrl);
             // the nonce endpoint must be unprotected, and therefore it must be accessible without any authentication
             Invocation.Builder nonceInvocationBuilder = nonceTarget.request()
-                                                                   // just making sure that no authentication is added
-                                                                   // by interceptors or similar
-                                                                   .header(HttpHeaders.AUTHORIZATION, null)
-                                                                   .header(HttpHeaders.COOKIE, null);
+                    // just making sure that no authentication is added
+                    // by interceptors or similar
+                    .header(HttpHeaders.AUTHORIZATION, null)
+                    .header(HttpHeaders.COOKIE, null);
 
             try (Response response = nonceInvocationBuilder.post(null)) {
                 Assert.assertEquals(HttpStatus.SC_OK, response.getStatus());
@@ -522,13 +519,6 @@
         }
     }
 
-<<<<<<< HEAD
-    protected static KeyWrapper generateTestKey(String keyId) {
-        KeyWrapper keyWrapper = getECKey(keyId);
-        keyWrapper.setKid(keyId != null ? keyId : KeyUtils.createKeyId(keyWrapper.getPublicKey()));
-        return keyWrapper;
-    }
-
     public static String generateJwtProofWithKey(String aud, String nonce, KeyWrapper keyWrapper) {
         String originalKid = keyWrapper.getKid();
 
@@ -541,7 +531,6 @@
         return generateUnsignedJwtProof(jwk, aud, nonce)
                 .sign(new ECDSASignatureSignerContext(keyWrapper));
     }
-
 
     protected static String createValidAttestationJwt(KeycloakSession session, KeyWrapper attestationKey, JWK proofJwk, String cNonce) {
         Map<String, Object> attestationPayload = new HashMap<>();
@@ -562,94 +551,19 @@
                 .sign(new ECDSASignatureSignerContext(attestationKey));
     }
 
-    protected static JwtProof createJwtProofWithAttestation(KeycloakSession session, KeyWrapper proofKey, String cNonce, String attestationJwt) {
-        JWK proofJwk = JWKBuilder.create()
-                .algorithm("ES256")
-                .ec(proofKey.getPublicKey());
-
-        Map<String, Object> proofPayload = new HashMap<>();
-        proofPayload.put("aud", getCredentialIssuer(session));
-        proofPayload.put("nonce", cNonce);
-        proofPayload.put("iat", TIME_PROVIDER.currentTimeSeconds());
-        proofPayload.put("key_attestation", attestationJwt);
-
-        return new JwtProof()
-                .setJwt(
-                        new JWSBuilder()
-                                .type(JwtProofValidator.PROOF_JWT_TYP)
-                                .jwk(proofJwk)
-                                .jsonContent(proofPayload)
-                                .sign(new ECDSASignatureSignerContext(proofKey)));
-    }
-
-    static String createAttestationJwtWithMultipleKeys(KeycloakSession session, KeyWrapper attestationKey, List<JWK> proofJwks, String cNonce) {
-        Map<String, Object> attestationPayload = new HashMap<>();
-        attestationPayload.put("aud", getCredentialIssuer(session));
-        attestationPayload.put("nonce", cNonce);
-        attestationPayload.put("iat", TIME_PROVIDER.currentTimeSeconds());
-        attestationPayload.put("attested_keys", proofJwks);
-
-        return new JWSBuilder()
-                .type(JWT)
-                .kid(attestationKey.getKid())
-                .jsonContent(attestationPayload)
-                .sign(new ECDSASignatureSignerContext(attestationKey));
-    }
-
-    protected static String createAttestationJwt(KeycloakSession session, KeyWrapper attestationKey, JWK proofJwk, String cNonce) {
-        Map<String, Object> attestationPayload = new HashMap<>();
-        attestationPayload.put("aud", getCredentialIssuer(session));
-        attestationPayload.put("nonce", cNonce);
-        attestationPayload.put("iat", TIME_PROVIDER.currentTimeSeconds());
-        attestationPayload.put("attested_keys", List.of(proofJwk));
-
-        return new JWSBuilder()
-                .type(JWT)
-                .kid(attestationKey.getKid())
-                .jsonContent(attestationPayload)
-                .sign(new ECDSASignatureSignerContext(attestationKey));
-    }
-
-
-
     protected static VCIssuanceContext createVCIssuanceContext(KeycloakSession session) {
         VCIssuanceContext context = new VCIssuanceContext();
         SupportedCredentialConfiguration config = new SupportedCredentialConfiguration()
                 .setFormat(Format.SD_JWT_VC)
                 .setVct("https://credentials.example.com/test-credential")
                 .setCryptographicBindingMethodsSupported(List.of("jwk"))
-                .setProofTypesSupported(new ProofTypesSupported()
-                        .setJwt(new ProofTypeMetadata().setProofSigningAlgValuesSupported(List.of("ES256")))
-                        .setAttestation(new ProofTypeMetadata()
-                                .setProofSigningAlgValuesSupported(List.of("ES256"))
-                                .setKeyAttestationsRequired(new KeyAttestationsRequired()
-                                        .setKeyStorage(List.of(ISO18045ResistanceLevel.HIGH))
-                                        .setUserAuthentication(List.of(ISO18045ResistanceLevel.HIGH)))));
+                .setProofTypesSupported(ProofTypesSupported.parse(session, List.of("ES256")));
 
         context.setCredentialConfig(config)
                 .setCredentialRequest(new CredentialRequest());
         return context;
     }
 
-    protected static VCIssuanceContext createVCIssuanceContextForAttestation(KeycloakSession session) {
-        VCIssuanceContext context = createVCIssuanceContext(session);
-
-        // Create a credential configuration that supports attestation proof type
-        SupportedCredentialConfiguration config = context.getCredentialConfig();
-
-        // Set up proof types to support attestation
-        ProofTypesSupported proofTypesSupported = new ProofTypesSupported();
-        ProofTypeMetadata attestationMetadata = new ProofTypeMetadata();
-        attestationMetadata.setProofSigningAlgValuesSupported(List.of("ES256"));
-        proofTypesSupported.setAttestation(attestationMetadata);
-
-        config.setProofTypesSupported(proofTypesSupported);
-
-        return context;
-    }
-
-
-=======
     public static <T> T fromJsonString(String representation, Class<T> clazz)
     {
         try {
@@ -682,5 +596,4 @@
             throw new RuntimeException(e);
         }
     }
->>>>>>> f7a948fb
 }