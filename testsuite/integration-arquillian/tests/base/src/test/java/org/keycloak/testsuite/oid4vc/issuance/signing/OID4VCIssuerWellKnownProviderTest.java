--- conflicted
+++ resolved
@@ -85,12 +85,8 @@
     public void configureTestRealm(RealmRepresentation testRealm) {
         Map<String, String> attributes = Optional.ofNullable(testRealm.getAttributes()).orElseGet(HashMap::new);
         attributes.put("credential_response_encryption.encryption_required", "true");
-<<<<<<< HEAD
-        attributes.put("batch_credential_issuance.batch_size", "10");
-=======
         attributes.put(Oid4VciConstants.BATCH_CREDENTIAL_ISSUANCE_BATCH_SIZE, "10");
         attributes.put("signed_metadata", "eyJhbGciOiJIUzI1NiIsInR5cCI6IkpXVCJ9.eyJmb28iOiJiYXIifQ.XYZ123abc");
->>>>>>> fc3914c4
         attributes.put(ATTR_ENCRYPTION_REQUIRED, "true");
         testRealm.setAttributes(attributes);
 
@@ -208,12 +204,8 @@
         RealmModel realm = session.getContext().getRealm();
 
         realm.setAttribute(ATTR_ENCRYPTION_REQUIRED, "true");
-<<<<<<< HEAD
-        realm.setAttribute("batch_credential_issuance.batch_size", "10");
-=======
         realm.setAttribute(Oid4VciConstants.BATCH_CREDENTIAL_ISSUANCE_BATCH_SIZE, "10");
         realm.setAttribute("signed_metadata", "eyJhbGciOiJIUzI1NiIsInR5cCI6IkpXVCJ9.eyJmb28iOiJiYXIifQ.XYZ123abc");
->>>>>>> fc3914c4
 
         OID4VCIssuerWellKnownProvider provider = new OID4VCIssuerWellKnownProvider(session);
         return (CredentialIssuer) provider.getConfig();
