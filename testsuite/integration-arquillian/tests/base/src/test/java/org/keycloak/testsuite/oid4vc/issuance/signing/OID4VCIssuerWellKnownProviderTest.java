--- conflicted
+++ resolved
@@ -48,7 +48,6 @@
 import org.keycloak.protocol.oid4vc.model.CredentialIssuer;
 import org.keycloak.protocol.oid4vc.model.CredentialRequestEncryptionMetadata;
 import org.keycloak.protocol.oid4vc.model.CredentialResponseEncryptionMetadata;
-import org.keycloak.protocol.oid4vc.model.CredentialRequestEncryptionMetadata;
 import org.keycloak.protocol.oid4vc.model.DisplayObject;
 import org.keycloak.protocol.oid4vc.model.Format;
 import org.keycloak.protocol.oid4vc.model.ProofTypesSupported;
@@ -76,20 +75,15 @@
 import java.util.Optional;
 
 import static org.junit.Assert.assertEquals;
-import static org.junit.Assert.assertFalse;
 import static org.junit.Assert.assertNotNull;
 import static org.junit.Assert.assertTrue;
 import static org.keycloak.jose.jwe.JWEConstants.A256GCM;
 import static org.keycloak.jose.jwe.JWEConstants.RSA_OAEP;
 import static org.keycloak.jose.jwe.JWEConstants.RSA_OAEP_256;
 import static org.keycloak.protocol.oid4vc.issuance.OID4VCIssuerWellKnownProvider.ATTR_ENCRYPTION_REQUIRED;
-<<<<<<< HEAD
 import static org.keycloak.protocol.oid4vc.issuance.OID4VCIssuerWellKnownProvider.ATTR_REQUEST_ZIP_ALGS;
 import static org.keycloak.protocol.oid4vc.issuance.OID4VCIssuerWellKnownProvider.DEFLATE_COMPRESSION;
-=======
 import org.keycloak.constants.Oid4VciConstants;
->>>>>>> 6a202146
-
 
 public class OID4VCIssuerWellKnownProviderTest extends OID4VCIssuerEndpointTest {
 
@@ -98,9 +92,8 @@
         Map<String, String> attributes = Optional.ofNullable(testRealm.getAttributes()).orElseGet(HashMap::new);
         attributes.put("credential_response_encryption.encryption_required", "true");
         attributes.put(Oid4VciConstants.BATCH_CREDENTIAL_ISSUANCE_BATCH_SIZE, "10");
-        attributes.put("signed_metadata", "eyJhbGciOiJIUzI1NiIsInR5cCI6IkpXVCJ9.eyJmb28iOiJiYXIifQ.XYZ123abc");
         attributes.put(ATTR_ENCRYPTION_REQUIRED, "true");
-        attributes.put(ATTR_REQUEST_ZIP_ALGS, "DEF");
+        attributes.put(ATTR_REQUEST_ZIP_ALGS, DEFLATE_COMPRESSION);
         testRealm.setAttributes(attributes);
 
         if (testRealm.getComponents() == null) {
@@ -165,40 +158,24 @@
 
         // Check credential_response_encryption
         CredentialResponseEncryptionMetadata encryption = credentialIssuer.getCredentialResponseEncryption();
-<<<<<<< HEAD
-        assertNotNull("credential_response_encryption should be present", encryption);
-        assertEquals(List.of(RSA_OAEP, RSA_OAEP_256), encryption.getAlgValuesSupported());
-        assertTrue("Should include A256GCM", encryption.getEncValuesSupported().contains(A256GCM));
-        assertTrue("encryption_required should be true", encryption.getEncryptionRequired());
-=======
+
         Assert.assertNotNull("credential_response_encryption should be present", encryption);
         Assert.assertEquals(List.of(RSA_OAEP, RSA_OAEP_256), encryption.getAlgValuesSupported());
         Assert.assertEquals(List.of(A256GCM), encryption.getEncValuesSupported());
         Assert.assertNotNull("zip_values_supported should be present", encryption.getZipValuesSupported());
         Assert.assertTrue("encryption_required should be true", encryption.getEncryptionRequired());
->>>>>>> 6a202146
 
         // Check credential_request_encryption
         CredentialRequestEncryptionMetadata requestEncryption = credentialIssuer.getCredentialRequestEncryption();
         Assert.assertNotNull("credential_request_encryption should be present", requestEncryption);
         Assert.assertEquals(List.of(A256GCM), requestEncryption.getEncValuesSupported());
         Assert.assertNotNull("zip_values_supported should be present", requestEncryption.getZipValuesSupported());
-        Assert.assertTrue("encryption_required should be true", requestEncryption.getEncryptionRequired());
+        Assert.assertTrue("encryption_required should be true", requestEncryption.isEncryptionRequired());
         Assert.assertNotNull("JWKS should be present", requestEncryption.getJwks());
-        Assert.assertFalse("JWKS should not be empty when encryption keys are available", requestEncryption.getJwks().isEmpty());
 
         CredentialIssuer.BatchCredentialIssuance batch = credentialIssuer.getBatchCredentialIssuance();
-<<<<<<< HEAD
-        assertNotNull("batch_credential_issuance should be present", batch);
-        assertEquals(Integer.valueOf(10), batch.getBatchSize());
-        assertEquals(
-                "eyJhbGciOiJIUzI1NiIsInR5cCI6IkpXVCJ9.eyJmb28iOiJiYXIifQ.XYZ123abc",
-                credentialIssuer.getSignedMetadata()
-        );
-=======
         Assert.assertNotNull("batch_credential_issuance should be present", batch);
         Assert.assertEquals(Integer.valueOf(10), batch.getBatchSize());
->>>>>>> 6a202146
 
         for (ClientScopeRepresentation clientScope : List.of(jwtTypeCredentialClientScope,
                 sdJwtTypeCredentialClientScope,
@@ -216,17 +193,7 @@
         CredentialIssuer credentialIssuer = getCredentialIssuerMetadata();
         SupportedCredentialConfiguration supportedConfig = credentialIssuer.getCredentialsSupported()
                 .get(clientScope.getName());
-<<<<<<< HEAD
-        assertNotNull(supportedConfig);
-        assertEquals(Format.SD_JWT_VC, supportedConfig.getFormat());
-        assertEquals(clientScope.getName(), supportedConfig.getScope());
-        assertEquals(1, supportedConfig.getCredentialDefinition().getType().size());
-        assertEquals(clientScope.getName(), supportedConfig.getCredentialDefinition().getType().get(0));
-        assertEquals(1, supportedConfig.getCredentialDefinition().getContext().size());
-        assertEquals(clientScope.getName(), supportedConfig.getCredentialDefinition().getContext().get(0));
-        Assert.assertNull(supportedConfig.getDisplay());
-        assertEquals(clientScope.getName(), supportedConfig.getScope());
-=======
+
         Assert.assertNotNull(supportedConfig);
         Assert.assertEquals(Format.SD_JWT_VC, supportedConfig.getFormat());
         Assert.assertEquals(clientScope.getName(), supportedConfig.getScope());
@@ -236,7 +203,6 @@
         Assert.assertEquals(clientScope.getName(), supportedConfig.getCredentialDefinition().getContext().get(0));
         Assert.assertNotNull(supportedConfig.getCredentialMetadata());
         Assert.assertEquals(clientScope.getName(), supportedConfig.getScope());
->>>>>>> 6a202146
 
         compareClaims(supportedConfig.getFormat(), supportedConfig.getCredentialMetadata().getClaims(), clientScope.getProtocolMappers());
     }
@@ -251,18 +217,8 @@
                     CredentialIssuer issuer = getCredentialIssuer(session);
 
                     CredentialResponseEncryptionMetadata encryption = issuer.getCredentialResponseEncryption();
-<<<<<<< HEAD
                     assertNotNull(encryption);
 
-                    assertTrue(encryption.getAlgValuesSupported().contains(RSA_OAEP));
-                    assertTrue("Should include A256GCM",
-                            encryption.getEncValuesSupported().contains(A256GCM));
-                    assertTrue(encryption.getEncryptionRequired());
-                    assertEquals(Integer.valueOf(10), issuer.getBatchCredentialIssuance().getBatchSize());
-                    assertEquals("eyJhbGciOiJIUzI1NiIsInR5cCI6IkpXVCJ9.eyJmb28iOiJiYXIifQ.XYZ123abc",
-                            issuer.getSignedMetadata());
-=======
-                    Assert.assertNotNull(encryption);
 
                     Assert.assertTrue(encryption.getAlgValuesSupported().contains(RSA_OAEP));
                     Assert.assertTrue("Supported encryption methods should include A256GCM", encryption.getEncValuesSupported().contains(A256GCM));
@@ -274,9 +230,8 @@
                     Assert.assertNotNull("credential_request_encryption should be present", requestEncryption);
                     Assert.assertTrue("Supported encryption methods should include A256GCM", requestEncryption.getEncValuesSupported().contains(A256GCM));
                     Assert.assertNotNull("zip_values_supported should be present", requestEncryption.getZipValuesSupported());
-                    Assert.assertTrue("encryption_required should be true", requestEncryption.getEncryptionRequired());
+                    Assert.assertTrue("encryption_required should be true", requestEncryption.isEncryptionRequired());
                     Assert.assertEquals(Integer.valueOf(10), issuer.getBatchCredentialIssuance().getBatchSize());
->>>>>>> 6a202146
                 });
     }
 
@@ -284,13 +239,8 @@
         RealmModel realm = session.getContext().getRealm();
 
         realm.setAttribute(ATTR_ENCRYPTION_REQUIRED, "true");
-<<<<<<< HEAD
-        realm.setAttribute(ATTR_REQUEST_ZIP_ALGS, "DEF");
-        realm.setAttribute("batch_credential_issuance.batch_size", "10");
-=======
+        realm.setAttribute(ATTR_REQUEST_ZIP_ALGS, DEFLATE_COMPRESSION);
         realm.setAttribute(Oid4VciConstants.BATCH_CREDENTIAL_ISSUANCE_BATCH_SIZE, "10");
->>>>>>> 6a202146
-        realm.setAttribute("signed_metadata", "eyJhbGciOiJIUzI1NiIsInR5cCI6IkpXVCJ9.eyJmb28iOiJiYXIifQ.XYZ123abc");
 
         OID4VCIssuerWellKnownProvider provider = new OID4VCIssuerWellKnownProvider(session);
         return (CredentialIssuer) provider.getConfig();
@@ -308,22 +258,7 @@
                 CredentialIssuer oid4vciIssuerConfig = JsonSerialization.readValue(
                         discoveryResponse.readEntity(String.class), CredentialIssuer.class);
 
-<<<<<<< HEAD
-                CredentialResponseEncryptionMetadata encryption = oid4vciIssuerConfig.getCredentialResponseEncryption();
-                assertNotNull("Encryption support should be advertised in metadata", encryption);
-
-                // Test alg_values_supported (backward compatibility)
-                assertFalse("Supported algorithms should not be empty",
-                        encryption.getAlgValuesSupported().isEmpty());
-                assertTrue("Supported algorithms should include RSA-OAEP",
-                        encryption.getAlgValuesSupported().contains("RSA-OAEP"));
-
-                // Test enc_values_supported
-                assertFalse("Supported encryption methods should not be empty",
-                        encryption.getEncValuesSupported().isEmpty());
-                assertTrue("Supported encryption methods should include A256GCM",
-                        encryption.getEncValuesSupported().contains("A256GCM"));
-=======
+
                 Assert.assertNotNull("Encryption support should be advertised in metadata",
                         oid4vciIssuerConfig.getCredentialResponseEncryption());
                 Assert.assertFalse("Supported algorithms should not be empty",
@@ -346,9 +281,6 @@
                         oid4vciIssuerConfig.getCredentialRequestEncryption().getEncValuesSupported().contains("A256GCM"));
                 Assert.assertNotNull("JWKS should be present in credential request encryption",
                         oid4vciIssuerConfig.getCredentialRequestEncryption().getJwks());
-                Assert.assertFalse("JWKS should not be empty when encryption keys are available",
-                        oid4vciIssuerConfig.getCredentialRequestEncryption().getJwks().isEmpty());
->>>>>>> 6a202146
             }
         }
     }
@@ -439,12 +371,9 @@
             throw new RuntimeException(e);
         }
 
-<<<<<<< HEAD
-        assertEquals(expectedDisplayObjectList.size(), supportedConfig.getDisplay().size());
-=======
+
         Assert.assertNotNull("Credential metadata should exist when display is configured", supportedConfig.getCredentialMetadata());
         Assert.assertEquals(expectedDisplayObjectList.size(), supportedConfig.getCredentialMetadata().getDisplay().size());
->>>>>>> 6a202146
         MatcherAssert.assertThat("Must contain all expected display-objects",
                 supportedConfig.getCredentialMetadata().getDisplay(),
                 Matchers.containsInAnyOrder(expectedDisplayObjectList.toArray()));
@@ -537,17 +466,7 @@
                     Object issuerConfig = oid4VCIssuerWellKnownProvider.getConfig();
                     assertTrue("Valid credential-issuer metadata should be returned.", issuerConfig instanceof CredentialIssuer);
                     CredentialIssuer credentialIssuer = (CredentialIssuer) issuerConfig;
-<<<<<<< HEAD
-                    assertEquals("The correct issuer should be included.", expectedIssuer, credentialIssuer.getCredentialIssuer());
-                    assertEquals("The correct credentials endpoint should be included.", expectedCredentialsEndpoint, credentialIssuer.getCredentialEndpoint());
-                    assertEquals("The correct deferred_credential_endpoint should be included.", expectedDeferredEndpoint, credentialIssuer.getDeferredCredentialEndpoint());
-                    assertEquals("Since the authorization server is equal to the issuer, just 1 should be returned.", 1, credentialIssuer.getAuthorizationServers().size());
-                    assertEquals("The expected server should have been returned.", expectedAuthorizationServer, credentialIssuer.getAuthorizationServers().get(0));
-                    assertTrue("The test-credential should be supported.", credentialIssuer.getCredentialsSupported().containsKey("test-credential"));
-                    assertEquals("The test-credential should offer type VerifiableCredential", "VerifiableCredential", credentialIssuer.getCredentialsSupported().get("test-credential").getScope());
-                    assertEquals("The test-credential should be offered in the jwt-vc format.", Format.JWT_VC, credentialIssuer.getCredentialsSupported().get("test-credential").getFormat());
-                    assertNotNull("The test-credential can optionally provide a claims claim.", credentialIssuer.getCredentialsSupported().get("test-credential").getClaims());
-=======
+
                     Assert.assertEquals("The correct issuer should be included.", expectedIssuer, credentialIssuer.getCredentialIssuer());
                     Assert.assertEquals("The correct credentials endpoint should be included.", expectedCredentialsEndpoint, credentialIssuer.getCredentialEndpoint());
                     Assert.assertEquals("The correct deferred_credential_endpoint should be included.", expectedDeferredEndpoint, credentialIssuer.getDeferredCredentialEndpoint());
@@ -559,7 +478,6 @@
                     Assert.assertNotNull("The test-credential can optionally provide a claims claim.",
                             credentialIssuer.getCredentialsSupported().get("test-credential").getCredentialMetadata() != null ?
                                     credentialIssuer.getCredentialsSupported().get("test-credential").getCredentialMetadata().getClaims() : null);
->>>>>>> 6a202146
                 }));
     }
 
