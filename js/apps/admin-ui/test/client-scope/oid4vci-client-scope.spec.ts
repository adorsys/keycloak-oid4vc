import { expect, test } from "@playwright/test";
import type { Page } from "@playwright/test";
import { createTestBed } from "../support/testbed.ts";
import { goToClientScopes } from "../utils/sidebar.ts";
import { clickSaveButton, selectItem } from "../utils/form.ts";
import { clickTableRowItem, clickTableToolbarItem } from "../utils/table.ts";
import { login } from "../utils/login.ts";
import { toClientScopes } from "../../src/client-scopes/routes/ClientScopes.tsx";

// Helper function to create client scope (without selecting protocol)
async function createClientScope(
  page: Page,
  testBed: Awaited<ReturnType<typeof createTestBed>>,
) {
  await login(page, { to: toClientScopes({ realm: testBed.realm }) });

  await goToClientScopes(page);
  await page.waitForLoadState("domcontentloaded");

  await clickTableToolbarItem(page, "Create client scope");
  await page.waitForLoadState("domcontentloaded");
}

// Helper function to create client scope and select protocol/format
async function createClientScopeAndSelectProtocolAndFormat(
  page: Page,
  testBed: Awaited<ReturnType<typeof createTestBed>>,
  format?: "SD-JWT VC (dc+sd-jwt)" | "JWT VC (jwt_vc)",
) {
  await createClientScope(page, testBed);

  await selectItem(page, "#kc-protocol", "OpenID for Verifiable Credentials");

  await page.waitForLoadState("domcontentloaded");

  if (format) {
    await selectItem(page, "#kc-vc-format", format);
    await page.waitForLoadState("domcontentloaded");
  }
}

// Helper function to navigate back to client scope and verify saved values
async function navigateBackAndVerifyClientScope(
  page: Page,
  testBed: Awaited<ReturnType<typeof createTestBed>>,
  clientScopeName: string,
) {
  const currentUrl = page.url();
  const baseUrl = currentUrl.split("#")[0];
  await page.goto(
    `${baseUrl}#${toClientScopes({ realm: testBed.realm }).pathname!}`,
  );
  await page.waitForLoadState("domcontentloaded");

  await page.getByPlaceholder("Search for client scope").fill(clientScopeName);

  await clickTableRowItem(page, clientScopeName);
  await page.waitForLoadState("domcontentloaded");
}

// OID4VCI field selectors
const OID4VCI_FIELDS = {
  CREDENTIAL_CONFIGURATION_ID: "attributes.vc🍺credential_configuration_id",
  CREDENTIAL_IDENTIFIER: "attributes.vc🍺credential_identifier",
  ISSUER_DID: "attributes.vc🍺issuer_did",
  EXPIRY_IN_SECONDS: "attributes.vc🍺expiry_in_seconds",
  FORMAT: "#kc-vc-format",
  TOKEN_JWS_TYPE: "attributes.vc🍺credential_build_config🍺token_jws_type",
  SIGNING_KEY_ID: "#kc-signing-key-id",
<<<<<<< HEAD
  SIGNING_ALGORITHMS_SUPPORTED:
    "attributes.vc🍺credential_signing_alg_values_supported",
=======
  SIGNING_ALGORITHM: "attributes.vc🍺credential_signing_alg",
>>>>>>> 7810c8f6
  DISPLAY: "attributes.vc🍺display",
  SUPPORTED_CREDENTIAL_TYPES: "attributes.vc🍺supported_credential_types",
  VERIFIABLE_CREDENTIAL_TYPE: "attributes.vc🍺verifiable_credential_type",
  VISIBLE_CLAIMS:
    "attributes.vc🍺credential_build_config🍺sd_jwt🍺visible_claims",
} as const;

// Test values
const TEST_VALUES = {
  CREDENTIAL_CONFIG: "test-cred-config-123",
  CREDENTIAL_ID: "test-cred-identifier",
  ISSUER_DID: "did:key:test123",
  EXPIRY_SECONDS: "86400",
<<<<<<< HEAD
  SIGNING_ALGS: "ES256,RS256",
=======
  SIGNING_ALG: "ES256",
>>>>>>> 7810c8f6
  TOKEN_JWS_TYPE: "dc+sd-jwt",
  VISIBLE_CLAIMS: "id,iat,nbf,exp,jti,given_name",
  DISPLAY:
    '[{"name": "Test Credential", "locale": "en-US", "logo": {"uri": "https://example.com/logo.png", "alt_text": "Logo"}, "background_color": "#12107c", "text_color": "#FFFFFF"}]',
  SUPPORTED_CREDENTIAL_TYPES: "VerifiableCredential,UniversityDegreeCredential",
  VERIFIABLE_CREDENTIAL_TYPE: "TestCredentialType",
} as const;

test.describe("OID4VCI Client Scope Functionality", () => {
  test("should display OID4VCI fields when protocol is selected", async ({
    page,
  }) => {
    await using testBed = await createTestBed();
    await createClientScope(page, testBed);

    await expect(page.locator("#kc-protocol")).toBeVisible();

    const protocolButton = page.locator("#kc-protocol");
    await protocolButton.click();

    const oid4vcOption = page.getByRole("option", {
      name: "OpenID for Verifiable Credentials",
    });
    await expect(oid4vcOption).toBeVisible();
    await oid4vcOption.click();

    await page.waitForLoadState("domcontentloaded");

    await expect(page.locator("#kc-protocol")).toContainText(
      "OpenID for Verifiable Credentials",
    );

    await expect(
      page.getByTestId(OID4VCI_FIELDS.CREDENTIAL_CONFIGURATION_ID),
    ).toBeVisible();
    await expect(
      page.getByTestId(OID4VCI_FIELDS.CREDENTIAL_IDENTIFIER),
    ).toBeVisible();
    await expect(page.getByTestId(OID4VCI_FIELDS.ISSUER_DID)).toBeVisible();
    await expect(
      page.getByTestId(OID4VCI_FIELDS.EXPIRY_IN_SECONDS),
    ).toBeVisible();
    await expect(page.locator(OID4VCI_FIELDS.FORMAT)).toBeVisible();
    await expect(page.getByTestId(OID4VCI_FIELDS.TOKEN_JWS_TYPE)).toBeVisible();
    await expect(
<<<<<<< HEAD
      page.getByTestId(OID4VCI_FIELDS.SIGNING_ALGORITHMS_SUPPORTED),
=======
      page.getByTestId(OID4VCI_FIELDS.SIGNING_ALGORITHM),
>>>>>>> 7810c8f6
    ).toBeVisible();
    await expect(page.getByTestId(OID4VCI_FIELDS.DISPLAY)).toBeVisible();
  });

  test("should save and persist OID4VCI field values", async ({ page }) => {
    await using testBed = await createTestBed();
    const testClientScopeName = `oid4vci-test-${Date.now()}-${Math.random().toString(36).slice(2, 10)}`;

    await createClientScopeAndSelectProtocolAndFormat(
      page,
      testBed,
      "JWT VC (jwt_vc)",
    );

    await page
      .getByTestId(OID4VCI_FIELDS.CREDENTIAL_CONFIGURATION_ID)
      .fill(TEST_VALUES.CREDENTIAL_CONFIG);
    await page
      .getByTestId(OID4VCI_FIELDS.CREDENTIAL_IDENTIFIER)
      .fill(TEST_VALUES.CREDENTIAL_ID);
    await page
      .getByTestId(OID4VCI_FIELDS.ISSUER_DID)
      .fill(TEST_VALUES.ISSUER_DID);
    await page
      .getByTestId(OID4VCI_FIELDS.EXPIRY_IN_SECONDS)
      .fill(TEST_VALUES.EXPIRY_SECONDS);

    await page
      .getByTestId(OID4VCI_FIELDS.TOKEN_JWS_TYPE)
      .fill(TEST_VALUES.TOKEN_JWS_TYPE);
    await page
<<<<<<< HEAD
      .getByTestId(OID4VCI_FIELDS.SIGNING_ALGORITHMS_SUPPORTED)
      .fill(TEST_VALUES.SIGNING_ALGS);
=======
      .getByTestId(OID4VCI_FIELDS.SIGNING_ALGORITHM)
      .fill(TEST_VALUES.SIGNING_ALG);
>>>>>>> 7810c8f6

    await page.getByTestId(OID4VCI_FIELDS.DISPLAY).fill(TEST_VALUES.DISPLAY);
    await page
      .getByTestId(OID4VCI_FIELDS.SUPPORTED_CREDENTIAL_TYPES)
      .fill(TEST_VALUES.SUPPORTED_CREDENTIAL_TYPES);

    await page.getByTestId("name").fill(testClientScopeName);

    await clickSaveButton(page);
    await expect(page.getByText("Client scope created")).toBeVisible();

    await navigateBackAndVerifyClientScope(page, testBed, testClientScopeName);

    await expect(
      page.getByTestId(OID4VCI_FIELDS.CREDENTIAL_CONFIGURATION_ID),
    ).toHaveValue(TEST_VALUES.CREDENTIAL_CONFIG);
    await expect(
      page.getByTestId(OID4VCI_FIELDS.CREDENTIAL_IDENTIFIER),
    ).toHaveValue(TEST_VALUES.CREDENTIAL_ID);
    await expect(page.getByTestId(OID4VCI_FIELDS.ISSUER_DID)).toHaveValue(
      TEST_VALUES.ISSUER_DID,
    );
    await expect(
      page.getByTestId(OID4VCI_FIELDS.EXPIRY_IN_SECONDS),
    ).toHaveValue(TEST_VALUES.EXPIRY_SECONDS);
    await expect(page.locator("#kc-vc-format")).toContainText(
      "JWT VC (jwt_vc)",
    );
    await expect(
<<<<<<< HEAD
      page.getByTestId(OID4VCI_FIELDS.SIGNING_ALGORITHMS_SUPPORTED),
    ).toHaveValue(TEST_VALUES.SIGNING_ALGS);
=======
      page.getByTestId(OID4VCI_FIELDS.SIGNING_ALGORITHM),
    ).toHaveValue(TEST_VALUES.SIGNING_ALG);
>>>>>>> 7810c8f6
    await expect(page.getByTestId(OID4VCI_FIELDS.DISPLAY)).toHaveValue(
      TEST_VALUES.DISPLAY,
    );
    await expect(
      page.getByTestId(OID4VCI_FIELDS.SUPPORTED_CREDENTIAL_TYPES),
    ).toHaveValue(TEST_VALUES.SUPPORTED_CREDENTIAL_TYPES);
    await expect(page.getByTestId(OID4VCI_FIELDS.TOKEN_JWS_TYPE)).toHaveValue(
      TEST_VALUES.TOKEN_JWS_TYPE,
    );
  });

  test("should show OID4VCI protocol when global feature is enabled", async ({
    page,
  }) => {
    await using testBed = await createTestBed();
    await createClientScope(page, testBed);

    await expect(page.locator("#kc-protocol")).toBeVisible();

    await page.locator("#kc-protocol").click();

    await expect(
      page.getByRole("option", { name: "OpenID for Verifiable Credentials" }),
    ).toBeVisible();
  });

  test("should not display OID4VCI fields when protocol is not OID4VCI", async ({
    page,
  }) => {
    await using testBed = await createTestBed();
    await createClientScope(page, testBed);

    await expect(page.locator("#kc-protocol")).toBeVisible();

    const protocolButton = page.locator("#kc-protocol");
    await protocolButton.click();

    const openidConnectOption = page.getByRole("option", {
      name: "OpenID Connect",
    });
    await expect(openidConnectOption).toBeVisible();
    await openidConnectOption.click();

    await page.waitForLoadState("domcontentloaded");

    await expect(
      page.getByTestId(OID4VCI_FIELDS.CREDENTIAL_CONFIGURATION_ID),
    ).toBeHidden();
    await expect(
      page.getByTestId(OID4VCI_FIELDS.CREDENTIAL_IDENTIFIER),
    ).toBeHidden();
    await expect(page.getByTestId(OID4VCI_FIELDS.ISSUER_DID)).toBeHidden();
    await expect(
      page.getByTestId(OID4VCI_FIELDS.EXPIRY_IN_SECONDS),
    ).toBeHidden();
    await expect(page.locator(OID4VCI_FIELDS.FORMAT)).toBeHidden();
    await expect(
<<<<<<< HEAD
      page.getByTestId(OID4VCI_FIELDS.SIGNING_ALGORITHMS_SUPPORTED),
=======
      page.getByTestId(OID4VCI_FIELDS.SIGNING_ALGORITHM),
>>>>>>> 7810c8f6
    ).toBeHidden();
    await expect(page.getByTestId(OID4VCI_FIELDS.DISPLAY)).toBeHidden();
  });

  test("should handle OID4VCI protocol selection correctly", async ({
    page,
  }) => {
    await using testBed = await createTestBed();
    await createClientScope(page, testBed);

    await expect(page.locator("#kc-protocol")).toBeVisible();

    const protocolButton = page.locator("#kc-protocol");
    await protocolButton.click();

    const oid4vcOption = page.getByRole("option", {
      name: "OpenID for Verifiable Credentials",
    });
    const openidConnectOption = page.getByRole("option", {
      name: "OpenID Connect",
    });

    await expect(oid4vcOption).toBeVisible();
    await expect(openidConnectOption).toBeVisible();

    await oid4vcOption.click();

    await page.waitForLoadState("domcontentloaded");

    await expect(page.locator("#kc-protocol")).toContainText(
      "OpenID for Verifiable Credentials",
    );

    await expect(
      page.getByTestId(OID4VCI_FIELDS.CREDENTIAL_CONFIGURATION_ID),
    ).toBeVisible();
  });

  test("should only show supported format options (dc+sd-jwt and jwt_vc)", async ({
    page,
  }) => {
    await using testBed = await createTestBed();
    await createClientScopeAndSelectProtocolAndFormat(page, testBed);

    await page.locator("#kc-vc-format").click();

    await expect(
      page.getByRole("option", { name: "SD-JWT VC (dc+sd-jwt)" }),
    ).toBeVisible();
    await expect(
      page.getByRole("option", { name: "JWT VC (jwt_vc)" }),
    ).toBeVisible();

    await expect(
      page.getByRole("option", { name: "LDP VC (ldp_vc)" }),
    ).toBeHidden();
  });

  test("should show format-specific fields for SD-JWT format", async ({
    page,
  }) => {
    await using testBed = await createTestBed();
    await createClientScopeAndSelectProtocolAndFormat(
      page,
      testBed,
      "SD-JWT VC (dc+sd-jwt)",
    );

    await expect(page.getByTestId(OID4VCI_FIELDS.DISPLAY)).toBeVisible();
    await expect(
      page.getByTestId(OID4VCI_FIELDS.SUPPORTED_CREDENTIAL_TYPES),
    ).toBeVisible();

    await expect(
      page.getByTestId(OID4VCI_FIELDS.VERIFIABLE_CREDENTIAL_TYPE),
    ).toBeVisible();
    await expect(page.getByTestId(OID4VCI_FIELDS.VISIBLE_CLAIMS)).toBeVisible();
  });

  test("should show format-specific fields for JWT VC format", async ({
    page,
  }) => {
    await using testBed = await createTestBed();
    await createClientScopeAndSelectProtocolAndFormat(
      page,
      testBed,
      "JWT VC (jwt_vc)",
    );

    await expect(page.getByTestId(OID4VCI_FIELDS.DISPLAY)).toBeVisible();
    await expect(
      page.getByTestId(OID4VCI_FIELDS.SUPPORTED_CREDENTIAL_TYPES),
    ).toBeVisible();

    await expect(
      page.getByTestId(OID4VCI_FIELDS.VERIFIABLE_CREDENTIAL_TYPE),
    ).toBeHidden();
    await expect(page.getByTestId(OID4VCI_FIELDS.VISIBLE_CLAIMS)).toBeHidden();
  });

  test("should save and persist new OID4VCI field values for SD-JWT format", async ({
    page,
  }) => {
    await using testBed = await createTestBed();
    const testClientScopeName = `oid4vci-sdjwt-test-${Date.now()}-${Math.random().toString(36).slice(2, 10)}`;

    await createClientScopeAndSelectProtocolAndFormat(
      page,
      testBed,
      "SD-JWT VC (dc+sd-jwt)",
    );

    await page
      .getByTestId(OID4VCI_FIELDS.CREDENTIAL_CONFIGURATION_ID)
      .fill(TEST_VALUES.CREDENTIAL_CONFIG);
    await page
      .getByTestId(OID4VCI_FIELDS.CREDENTIAL_IDENTIFIER)
      .fill(TEST_VALUES.CREDENTIAL_ID);
    await page
<<<<<<< HEAD
      .getByTestId(OID4VCI_FIELDS.SIGNING_ALGORITHMS_SUPPORTED)
      .fill(TEST_VALUES.SIGNING_ALGS);
=======
      .getByTestId(OID4VCI_FIELDS.SIGNING_ALGORITHM)
      .fill(TEST_VALUES.SIGNING_ALG);
>>>>>>> 7810c8f6
    await page.getByTestId(OID4VCI_FIELDS.DISPLAY).fill(TEST_VALUES.DISPLAY);
    await page
      .getByTestId(OID4VCI_FIELDS.SUPPORTED_CREDENTIAL_TYPES)
      .fill(TEST_VALUES.SUPPORTED_CREDENTIAL_TYPES);
    await page
      .getByTestId(OID4VCI_FIELDS.VERIFIABLE_CREDENTIAL_TYPE)
      .fill(TEST_VALUES.VERIFIABLE_CREDENTIAL_TYPE);
    await page
      .getByTestId(OID4VCI_FIELDS.VISIBLE_CLAIMS)
      .fill(TEST_VALUES.VISIBLE_CLAIMS);

    await page.getByTestId("name").fill(testClientScopeName);

    await clickSaveButton(page);
    await expect(page.getByText("Client scope created")).toBeVisible();

    await navigateBackAndVerifyClientScope(page, testBed, testClientScopeName);

    await expect(page.getByTestId(OID4VCI_FIELDS.DISPLAY)).toHaveValue(
      TEST_VALUES.DISPLAY,
    );
    await expect(
      page.getByTestId(OID4VCI_FIELDS.SUPPORTED_CREDENTIAL_TYPES),
    ).toHaveValue(TEST_VALUES.SUPPORTED_CREDENTIAL_TYPES);
    await expect(
      page.getByTestId(OID4VCI_FIELDS.VERIFIABLE_CREDENTIAL_TYPE),
    ).toHaveValue(TEST_VALUES.VERIFIABLE_CREDENTIAL_TYPE);
    await expect(
<<<<<<< HEAD
      page.getByTestId(OID4VCI_FIELDS.SIGNING_ALGORITHMS_SUPPORTED),
    ).toHaveValue(TEST_VALUES.SIGNING_ALGS);
=======
      page.getByTestId(OID4VCI_FIELDS.SIGNING_ALGORITHM),
    ).toHaveValue(TEST_VALUES.SIGNING_ALG);
>>>>>>> 7810c8f6
    await expect(page.getByTestId(OID4VCI_FIELDS.VISIBLE_CLAIMS)).toHaveValue(
      TEST_VALUES.VISIBLE_CLAIMS,
    );
    await expect(page.locator("#kc-vc-format")).toContainText(
      "SD-JWT VC (dc+sd-jwt)",
    );
  });

  test("should omit optional OID4VCI fields when left blank", async ({
    page,
  }) => {
    await using testBed = await createTestBed();
    const testClientScopeName = `oid4vci-blank-${Date.now()}-${Math.random().toString(36).slice(2, 10)}`;

    await createClientScopeAndSelectProtocolAndFormat(
      page,
      testBed,
      "SD-JWT VC (dc+sd-jwt)",
    );

    await page.getByTestId("name").fill(testClientScopeName);

    await clickSaveButton(page);
    await expect(page.getByText("Client scope created")).toBeVisible();

    await navigateBackAndVerifyClientScope(page, testBed, testClientScopeName);

    await expect(page.getByTestId(OID4VCI_FIELDS.ISSUER_DID)).toHaveValue("");
    await expect(
      page.getByTestId(OID4VCI_FIELDS.SIGNING_ALGORITHMS_SUPPORTED),
    ).toHaveValue("");
    await expect(page.getByTestId(OID4VCI_FIELDS.DISPLAY)).toHaveValue("");
  });

  test("should conditionally show/hide fields when format changes", async ({
    page,
  }) => {
    await using testBed = await createTestBed();
    await createClientScopeAndSelectProtocolAndFormat(
      page,
      testBed,
      "SD-JWT VC (dc+sd-jwt)",
    );

    await expect(
      page.getByTestId(OID4VCI_FIELDS.VERIFIABLE_CREDENTIAL_TYPE),
    ).toBeVisible();

    await selectItem(page, "#kc-vc-format", "JWT VC (jwt_vc)");

    await page.waitForLoadState("domcontentloaded");

    await expect(
      page.getByTestId(OID4VCI_FIELDS.VERIFIABLE_CREDENTIAL_TYPE),
    ).toBeHidden();

    await selectItem(page, "#kc-vc-format", "SD-JWT VC (dc+sd-jwt)");

    await page.waitForLoadState("domcontentloaded");

    await expect(
      page.getByTestId(OID4VCI_FIELDS.VERIFIABLE_CREDENTIAL_TYPE),
    ).toBeVisible();
    await expect(page.getByTestId(OID4VCI_FIELDS.VISIBLE_CLAIMS)).toBeVisible();

    await selectItem(page, "#kc-vc-format", "JWT VC (jwt_vc)");

    await page.waitForLoadState("domcontentloaded");

    await expect(
      page.getByTestId(OID4VCI_FIELDS.VERIFIABLE_CREDENTIAL_TYPE),
    ).toBeHidden();
    await expect(page.getByTestId(OID4VCI_FIELDS.VISIBLE_CLAIMS)).toBeHidden();

    await selectItem(page, "#kc-vc-format", "SD-JWT VC (dc+sd-jwt)");

    await page.waitForLoadState("domcontentloaded");

    await expect(
      page.getByTestId(OID4VCI_FIELDS.VERIFIABLE_CREDENTIAL_TYPE),
    ).toBeVisible();
    await expect(page.getByTestId(OID4VCI_FIELDS.VISIBLE_CLAIMS)).toBeVisible();
  });

  test("should show token_jws_type for all formats", async ({ page }) => {
    await using testBed = await createTestBed();
    await createClientScopeAndSelectProtocolAndFormat(
      page,
      testBed,
      "JWT VC (jwt_vc)",
    );

    await expect(page.getByTestId(OID4VCI_FIELDS.TOKEN_JWS_TYPE)).toBeVisible();

    await selectItem(page, "#kc-vc-format", "SD-JWT VC (dc+sd-jwt)");
    await page.waitForLoadState("domcontentloaded");

    await expect(page.getByTestId(OID4VCI_FIELDS.TOKEN_JWS_TYPE)).toBeVisible();
  });
});<|MERGE_RESOLUTION|>--- conflicted
+++ resolved
@@ -67,12 +67,7 @@
   FORMAT: "#kc-vc-format",
   TOKEN_JWS_TYPE: "attributes.vc🍺credential_build_config🍺token_jws_type",
   SIGNING_KEY_ID: "#kc-signing-key-id",
-<<<<<<< HEAD
-  SIGNING_ALGORITHMS_SUPPORTED:
-    "attributes.vc🍺credential_signing_alg_values_supported",
-=======
   SIGNING_ALGORITHM: "attributes.vc🍺credential_signing_alg",
->>>>>>> 7810c8f6
   DISPLAY: "attributes.vc🍺display",
   SUPPORTED_CREDENTIAL_TYPES: "attributes.vc🍺supported_credential_types",
   VERIFIABLE_CREDENTIAL_TYPE: "attributes.vc🍺verifiable_credential_type",
@@ -86,11 +81,7 @@
   CREDENTIAL_ID: "test-cred-identifier",
   ISSUER_DID: "did:key:test123",
   EXPIRY_SECONDS: "86400",
-<<<<<<< HEAD
-  SIGNING_ALGS: "ES256,RS256",
-=======
   SIGNING_ALG: "ES256",
->>>>>>> 7810c8f6
   TOKEN_JWS_TYPE: "dc+sd-jwt",
   VISIBLE_CLAIMS: "id,iat,nbf,exp,jti,given_name",
   DISPLAY:
@@ -136,11 +127,7 @@
     await expect(page.locator(OID4VCI_FIELDS.FORMAT)).toBeVisible();
     await expect(page.getByTestId(OID4VCI_FIELDS.TOKEN_JWS_TYPE)).toBeVisible();
     await expect(
-<<<<<<< HEAD
-      page.getByTestId(OID4VCI_FIELDS.SIGNING_ALGORITHMS_SUPPORTED),
-=======
       page.getByTestId(OID4VCI_FIELDS.SIGNING_ALGORITHM),
->>>>>>> 7810c8f6
     ).toBeVisible();
     await expect(page.getByTestId(OID4VCI_FIELDS.DISPLAY)).toBeVisible();
   });
@@ -172,13 +159,8 @@
       .getByTestId(OID4VCI_FIELDS.TOKEN_JWS_TYPE)
       .fill(TEST_VALUES.TOKEN_JWS_TYPE);
     await page
-<<<<<<< HEAD
-      .getByTestId(OID4VCI_FIELDS.SIGNING_ALGORITHMS_SUPPORTED)
-      .fill(TEST_VALUES.SIGNING_ALGS);
-=======
       .getByTestId(OID4VCI_FIELDS.SIGNING_ALGORITHM)
       .fill(TEST_VALUES.SIGNING_ALG);
->>>>>>> 7810c8f6
 
     await page.getByTestId(OID4VCI_FIELDS.DISPLAY).fill(TEST_VALUES.DISPLAY);
     await page
@@ -208,13 +190,8 @@
       "JWT VC (jwt_vc)",
     );
     await expect(
-<<<<<<< HEAD
-      page.getByTestId(OID4VCI_FIELDS.SIGNING_ALGORITHMS_SUPPORTED),
-    ).toHaveValue(TEST_VALUES.SIGNING_ALGS);
-=======
       page.getByTestId(OID4VCI_FIELDS.SIGNING_ALGORITHM),
     ).toHaveValue(TEST_VALUES.SIGNING_ALG);
->>>>>>> 7810c8f6
     await expect(page.getByTestId(OID4VCI_FIELDS.DISPLAY)).toHaveValue(
       TEST_VALUES.DISPLAY,
     );
@@ -272,11 +249,7 @@
     ).toBeHidden();
     await expect(page.locator(OID4VCI_FIELDS.FORMAT)).toBeHidden();
     await expect(
-<<<<<<< HEAD
-      page.getByTestId(OID4VCI_FIELDS.SIGNING_ALGORITHMS_SUPPORTED),
-=======
       page.getByTestId(OID4VCI_FIELDS.SIGNING_ALGORITHM),
->>>>>>> 7810c8f6
     ).toBeHidden();
     await expect(page.getByTestId(OID4VCI_FIELDS.DISPLAY)).toBeHidden();
   });
@@ -396,13 +369,8 @@
       .getByTestId(OID4VCI_FIELDS.CREDENTIAL_IDENTIFIER)
       .fill(TEST_VALUES.CREDENTIAL_ID);
     await page
-<<<<<<< HEAD
-      .getByTestId(OID4VCI_FIELDS.SIGNING_ALGORITHMS_SUPPORTED)
-      .fill(TEST_VALUES.SIGNING_ALGS);
-=======
       .getByTestId(OID4VCI_FIELDS.SIGNING_ALGORITHM)
       .fill(TEST_VALUES.SIGNING_ALG);
->>>>>>> 7810c8f6
     await page.getByTestId(OID4VCI_FIELDS.DISPLAY).fill(TEST_VALUES.DISPLAY);
     await page
       .getByTestId(OID4VCI_FIELDS.SUPPORTED_CREDENTIAL_TYPES)
@@ -431,13 +399,8 @@
       page.getByTestId(OID4VCI_FIELDS.VERIFIABLE_CREDENTIAL_TYPE),
     ).toHaveValue(TEST_VALUES.VERIFIABLE_CREDENTIAL_TYPE);
     await expect(
-<<<<<<< HEAD
-      page.getByTestId(OID4VCI_FIELDS.SIGNING_ALGORITHMS_SUPPORTED),
-    ).toHaveValue(TEST_VALUES.SIGNING_ALGS);
-=======
       page.getByTestId(OID4VCI_FIELDS.SIGNING_ALGORITHM),
     ).toHaveValue(TEST_VALUES.SIGNING_ALG);
->>>>>>> 7810c8f6
     await expect(page.getByTestId(OID4VCI_FIELDS.VISIBLE_CLAIMS)).toHaveValue(
       TEST_VALUES.VISIBLE_CLAIMS,
     );
@@ -467,7 +430,7 @@
 
     await expect(page.getByTestId(OID4VCI_FIELDS.ISSUER_DID)).toHaveValue("");
     await expect(
-      page.getByTestId(OID4VCI_FIELDS.SIGNING_ALGORITHMS_SUPPORTED),
+      page.getByTestId(OID4VCI_FIELDS.SIGNING_ALGORITHM),
     ).toHaveValue("");
     await expect(page.getByTestId(OID4VCI_FIELDS.DISPLAY)).toHaveValue("");
   });
