package org.keycloak.protocol.saml;

import org.jboss.logging.Logger;
import org.jboss.resteasy.specimpl.MultivaluedMapImpl;
import org.jboss.resteasy.spi.HttpRequest;
import org.jboss.resteasy.spi.HttpResponse;
import org.keycloak.ClientConnection;
import org.keycloak.VerificationException;
import org.keycloak.authentication.AuthenticationProcessor;
import org.keycloak.dom.saml.v2.SAML2Object;
import org.keycloak.dom.saml.v2.protocol.AuthnRequestType;
import org.keycloak.dom.saml.v2.protocol.LogoutRequestType;
import org.keycloak.dom.saml.v2.protocol.NameIDPolicyType;
import org.keycloak.dom.saml.v2.protocol.RequestAbstractType;
import org.keycloak.dom.saml.v2.protocol.StatusResponseType;
import org.keycloak.events.Details;
import org.keycloak.events.Errors;
import org.keycloak.events.EventBuilder;
import org.keycloak.events.EventType;
import org.keycloak.login.LoginFormsProvider;
import org.keycloak.models.AuthenticationFlowModel;
import org.keycloak.models.ClientModel;
import org.keycloak.models.ClientSessionModel;
import org.keycloak.models.IdentityProviderModel;
import org.keycloak.models.KeycloakSession;
import org.keycloak.models.RealmModel;
import org.keycloak.models.UserSessionModel;
import org.keycloak.models.utils.DefaultAuthenticationFlows;
import org.keycloak.models.utils.KeycloakModelUtils;
import org.keycloak.protocol.oidc.utils.RedirectUtils;
import org.keycloak.saml.common.constants.GeneralConstants;
import org.keycloak.saml.common.constants.JBossSAMLURIConstants;
import org.keycloak.saml.common.exceptions.ConfigurationException;
import org.keycloak.saml.common.exceptions.ProcessingException;
import org.keycloak.saml.processing.core.saml.v2.common.SAMLDocumentHolder;
import org.keycloak.services.ErrorPage;
import org.keycloak.services.Urls;
import org.keycloak.services.managers.AuthenticationManager;
import org.keycloak.services.managers.ClientSessionCode;
import org.keycloak.services.managers.HttpAuthenticationManager;
import org.keycloak.services.messages.Messages;
import org.keycloak.services.resources.RealmsResource;
import org.keycloak.util.StreamUtil;

import javax.ws.rs.Consumes;
import javax.ws.rs.FormParam;
import javax.ws.rs.GET;
import javax.ws.rs.POST;
import javax.ws.rs.Path;
import javax.ws.rs.Produces;
import javax.ws.rs.QueryParam;
import javax.ws.rs.core.Context;
import javax.ws.rs.core.HttpHeaders;
import javax.ws.rs.core.MediaType;
import javax.ws.rs.core.MultivaluedMap;
import javax.ws.rs.core.Response;
import javax.ws.rs.core.SecurityContext;
import javax.ws.rs.core.UriBuilder;
import javax.ws.rs.core.UriInfo;
import javax.ws.rs.ext.Providers;
import java.io.IOException;
import java.io.InputStream;
import java.net.URI;
import java.security.PublicKey;
import java.util.List;

/**
 * Resource class for the oauth/openid connect token service
 *
 * @author <a href="mailto:bill@burkecentral.com">Bill Burke</a>
 * @version $Revision: 1 $
 */
public class SamlService {

    protected static final Logger logger = Logger.getLogger(SamlService.class);

    protected RealmModel realm;
    private EventBuilder event;
    protected AuthenticationManager authManager;

    @Context
    protected Providers providers;
    @Context
    protected SecurityContext securityContext;
    @Context
    protected UriInfo uriInfo;
    @Context
    protected HttpHeaders headers;
    @Context
    protected HttpRequest request;
    @Context
    protected HttpResponse response;
    @Context
    protected KeycloakSession session;
    @Context
    protected ClientConnection clientConnection;

    /*
    @Context
    protected ResourceContext resourceContext;
    */

    public SamlService(RealmModel realm, EventBuilder event, AuthenticationManager authManager) {
        this.realm = realm;
        this.event = event;
        this.authManager = authManager;
    }

    public abstract class BindingProtocol {
        protected Response basicChecks(String samlRequest, String samlResponse) {
            if (!checkSsl()) {
                event.event(EventType.LOGIN);
                event.error(Errors.SSL_REQUIRED);
                return ErrorPage.error(session, Messages.HTTPS_REQUIRED);
            }
            if (!realm.isEnabled()) {
                event.event(EventType.LOGIN_ERROR);
                event.error(Errors.REALM_DISABLED);
                return ErrorPage.error(session, Messages.REALM_NOT_ENABLED);
            }

            if (samlRequest == null && samlResponse == null) {
                event.event(EventType.LOGIN);
                event.error(Errors.INVALID_TOKEN);
                return ErrorPage.error(session, Messages.INVALID_REQUEST);

            }
            return null;
        }

        protected Response handleSamlResponse(String samlResponse, String relayState) {
            event.event(EventType.LOGOUT);
            SAMLDocumentHolder holder = extractResponseDocument(samlResponse);
            StatusResponseType statusResponse = (StatusResponseType) holder.getSamlObject();
            // validate destination
            if (statusResponse.getDestination() != null && !uriInfo.getAbsolutePath().toString().equals(statusResponse.getDestination())) {
                event.detail(Details.REASON, "invalid_destination");
                event.error(Errors.INVALID_SAML_LOGOUT_RESPONSE);
                return ErrorPage.error(session, Messages.INVALID_REQUEST);
            }

            AuthenticationManager.AuthResult authResult = authManager.authenticateIdentityCookie(session, realm, uriInfo, clientConnection, headers, false);
            if (authResult == null) {
                logger.warn("Unknown saml response.");
                event.event(EventType.LOGOUT);
                event.error(Errors.INVALID_TOKEN);
                return ErrorPage.error(session, Messages.INVALID_REQUEST);
            }
            // assume this is a logout response
            UserSessionModel userSession = authResult.getSession();
            if (userSession.getState() != UserSessionModel.State.LOGGING_OUT) {
                logger.warn("Unknown saml response.");
                logger.warn("UserSession is not tagged as logging out.");
                event.event(EventType.LOGOUT);
                event.error(Errors.INVALID_SAML_LOGOUT_RESPONSE);
                return ErrorPage.error(session, Messages.INVALID_REQUEST);
            }
            logger.debug("logout response");
            Response response = authManager.browserLogout(session, realm, userSession, uriInfo, clientConnection, headers);
            event.success();
            return response;
        }

        protected Response handleSamlRequest(String samlRequest, String relayState) {
            SAMLDocumentHolder documentHolder = extractRequestDocument(samlRequest);
            if (documentHolder == null) {
                event.event(EventType.LOGIN);
                event.error(Errors.INVALID_TOKEN);
                return ErrorPage.error(session, Messages.INVALID_REQUEST);
            }

            SAML2Object samlObject = documentHolder.getSamlObject();

            RequestAbstractType requestAbstractType = (RequestAbstractType) samlObject;
            String issuer = requestAbstractType.getIssuer().getValue();
            ClientModel client = realm.getClientByClientId(issuer);

            if (client == null) {
                event.event(EventType.LOGIN);
                event.error(Errors.CLIENT_NOT_FOUND);
                return ErrorPage.error(session, Messages.UNKNOWN_LOGIN_REQUESTER);
            }

            if (!client.isEnabled()) {
                event.event(EventType.LOGIN);
                event.error(Errors.CLIENT_DISABLED);
                return ErrorPage.error(session, Messages.LOGIN_REQUESTER_NOT_ENABLED);
            }
            if ((client instanceof ClientModel) && ((ClientModel) client).isBearerOnly()) {
                event.event(EventType.LOGIN);
                event.error(Errors.NOT_ALLOWED);
                return ErrorPage.error(session, Messages.BEARER_ONLY);
            }
            if (client.isDirectGrantsOnly()) {
                event.event(EventType.LOGIN);
                event.error(Errors.NOT_ALLOWED);
                return ErrorPage.error(session, Messages.DIRECT_GRANTS_ONLY);
            }

            session.getContext().setClient(client);

            try {
                verifySignature(documentHolder, client);
            } catch (VerificationException e) {
                SamlService.logger.error("request validation failed", e);
                event.event(EventType.LOGIN);
                event.error(Errors.INVALID_SIGNATURE);
                return ErrorPage.error(session, Messages.INVALID_REQUESTER);
            }
            logger.debug("verified request");
            if (samlObject instanceof AuthnRequestType) {
                logger.debug("** login request");
                event.event(EventType.LOGIN);
                // Get the SAML Request Message
                AuthnRequestType authn = (AuthnRequestType) samlObject;
                return loginRequest(relayState, authn, client);
            } else if (samlObject instanceof LogoutRequestType) {
                logger.debug("** logout request");
                event.event(EventType.LOGOUT);
                LogoutRequestType logout = (LogoutRequestType) samlObject;
                return logoutRequest(logout, client, relayState);

            } else {
                event.event(EventType.LOGIN);
                event.error(Errors.INVALID_TOKEN);
                return ErrorPage.error(session, Messages.INVALID_REQUEST);
            }
        }

        protected abstract void verifySignature(SAMLDocumentHolder documentHolder, ClientModel client) throws VerificationException;

        protected abstract SAMLDocumentHolder extractRequestDocument(String samlRequest);

        protected abstract SAMLDocumentHolder extractResponseDocument(String response);

        protected Response loginRequest(String relayState, AuthnRequestType requestAbstractType, ClientModel client) {
            // validate destination
            if (requestAbstractType.getDestination() != null && !uriInfo.getAbsolutePath().equals(requestAbstractType.getDestination())) {
                event.detail(Details.REASON, "invalid_destination");
                event.error(Errors.INVALID_SAML_AUTHN_REQUEST);
                return ErrorPage.error(session, Messages.INVALID_REQUEST);
            }
            String bindingType = getBindingType(requestAbstractType);
            if ("true".equals(client.getAttribute(SamlProtocol.SAML_FORCE_POST_BINDING)))
                bindingType = SamlProtocol.SAML_POST_BINDING;
            String redirect = null;
            URI redirectUri = requestAbstractType.getAssertionConsumerServiceURL();
            if (redirectUri != null && !"null".equals(redirectUri)) {  // "null" is for testing purposes
                redirect = RedirectUtils.verifyRedirectUri(uriInfo, redirectUri.toString(), realm, client);
            } else {
                if (bindingType.equals(SamlProtocol.SAML_POST_BINDING)) {
                    redirect = client.getAttribute(SamlProtocol.SAML_ASSERTION_CONSUMER_URL_POST_ATTRIBUTE);
                } else {
                    redirect = client.getAttribute(SamlProtocol.SAML_ASSERTION_CONSUMER_URL_REDIRECT_ATTRIBUTE);
                }
                if (redirect == null && client instanceof ClientModel) {
                    redirect = ((ClientModel) client).getManagementUrl();
                }

            }

            if (redirect == null) {
                event.error(Errors.INVALID_REDIRECT_URI);
                return ErrorPage.error(session, Messages.INVALID_REDIRECT_URI);
            }


            ClientSessionModel clientSession = session.sessions().createClientSession(realm, client);
            clientSession.setAuthMethod(SamlProtocol.LOGIN_PROTOCOL);
            clientSession.setRedirectUri(redirect);
            clientSession.setAction(ClientSessionModel.Action.AUTHENTICATE.name());
            clientSession.setNote(ClientSessionCode.ACTION_KEY, KeycloakModelUtils.generateCodeSecret());
            clientSession.setNote(SamlProtocol.SAML_BINDING, bindingType);
            clientSession.setNote(GeneralConstants.RELAY_STATE, relayState);
            clientSession.setNote(SamlProtocol.SAML_REQUEST_ID, requestAbstractType.getID());

            // Handle NameIDPolicy from SP
            NameIDPolicyType nameIdPolicy = requestAbstractType.getNameIDPolicy();
            if (nameIdPolicy != null && !SamlProtocol.forceNameIdFormat(client)) {
                String nameIdFormat = nameIdPolicy.getFormat().toString();
                // TODO: Handle AllowCreate too, relevant for persistent NameID.
                if (isSupportedNameIdFormat(nameIdFormat)) {
                    clientSession.setNote(GeneralConstants.NAMEID_FORMAT, nameIdFormat);
                } else {
                    event.detail(Details.REASON, "unsupported_nameid_format");
                    event.error(Errors.INVALID_SAML_AUTHN_REQUEST);
                    return ErrorPage.error(session, Messages.UNSUPPORTED_NAME_ID_FORMAT);
                }
            }

            return newBrowserAuthentication(clientSession);
        }

        private Response oldBrowserAuthentication(ClientSessionModel clientSession) {
            Response response = authManager.checkNonFormAuthentication(session, clientSession, realm, uriInfo, request, clientConnection, headers, event);
            if (response != null) return response;

            // SPNEGO/Kerberos authentication TODO: This should be somehow pluggable instead of hardcoded this way (Authentication interceptors?)
            HttpAuthenticationManager httpAuthManager = new HttpAuthenticationManager(session, clientSession, realm, uriInfo, request, clientConnection, event);
            HttpAuthenticationManager.HttpAuthOutput httpAuthOutput = httpAuthManager.spnegoAuthenticate(headers);
            if (httpAuthOutput.getResponse() != null) return httpAuthOutput.getResponse();

            LoginFormsProvider forms = session.getProvider(LoginFormsProvider.class)
                    .setClientSessionCode(new ClientSessionCode(realm, clientSession).getCode());

            // Attach state from SPNEGO authentication
            if (httpAuthOutput.getChallenge() != null) {
                httpAuthOutput.getChallenge().sendChallenge(forms);
            }

            String rememberMeUsername = AuthenticationManager.getRememberMeUsername(realm, headers);

            if (rememberMeUsername != null) {
                MultivaluedMap<String, String> formData = new MultivaluedMapImpl<String, String>();
                formData.add(AuthenticationManager.FORM_USERNAME, rememberMeUsername);
                formData.add("rememberMe", "on");

                forms.setFormData(formData);
            }

            return forms.createLogin();
        }

        private Response buildRedirectToIdentityProvider(String providerId, String accessCode) {
            logger.debug("Automatically redirect to identity provider: " + providerId);
            return Response.temporaryRedirect(
                    Urls.identityProviderAuthnRequest(uriInfo.getBaseUri(), providerId, realm.getName(), accessCode))
                    .build();
        }


        protected Response newBrowserAuthentication(ClientSessionModel clientSession) {
            List<IdentityProviderModel> identityProviders = realm.getIdentityProviders();
            for (IdentityProviderModel identityProvider : identityProviders) {
                if (identityProvider.isAuthenticateByDefault()) {
                    return buildRedirectToIdentityProvider(identityProvider.getAlias(), new ClientSessionCode(realm, clientSession).getCode() );
                }
            }
            AuthenticationFlowModel flow = realm.getFlowByAlias(DefaultAuthenticationFlows.BROWSER_FLOW);
            String flowId = flow.getId();
            AuthenticationProcessor processor = new AuthenticationProcessor();
            processor.setClientSession(clientSession)
                    .setFlowId(flowId)
                    .setConnection(clientConnection)
                    .setEventBuilder(event)
                    .setProtector(authManager.getProtector())
                    .setRealm(realm)
                    .setSession(session)
                    .setUriInfo(uriInfo)
                    .setRequest(request);

            try {
                return processor.authenticate();
            } catch (Exception e) {
                return processor.handleBrowserException(e);
            }
        }


        private String getBindingType(AuthnRequestType requestAbstractType) {
            URI requestedProtocolBinding = requestAbstractType.getProtocolBinding();

            if (requestedProtocolBinding != null) {
                if (JBossSAMLURIConstants.SAML_HTTP_POST_BINDING.get().equals(requestedProtocolBinding.toString())) {
                    return SamlProtocol.SAML_POST_BINDING;
                } else {
                    return SamlProtocol.SAML_REDIRECT_BINDING;
                }
            }

            return getBindingType();
        }

        private boolean isSupportedNameIdFormat(String nameIdFormat) {
            if (nameIdFormat.equals(JBossSAMLURIConstants.NAMEID_FORMAT_EMAIL.get()) ||
                    nameIdFormat.equals(JBossSAMLURIConstants.NAMEID_FORMAT_TRANSIENT.get()) ||
                    nameIdFormat.equals(JBossSAMLURIConstants.NAMEID_FORMAT_PERSISTENT.get()) ||
                    nameIdFormat.equals(JBossSAMLURIConstants.NAMEID_FORMAT_UNSPECIFIED.get())) {
                return true;
            }
            return false;
        }

        protected abstract String getBindingType();

        protected Response logoutRequest(LogoutRequestType logoutRequest, ClientModel client, String relayState) {
            // validate destination
            if (logoutRequest.getDestination() != null && !uriInfo.getAbsolutePath().equals(logoutRequest.getDestination())) {
                event.detail(Details.REASON, "invalid_destination");
                event.error(Errors.INVALID_SAML_LOGOUT_REQUEST);
                return ErrorPage.error(session, Messages.INVALID_REQUEST);
            }

            // authenticate identity cookie, but ignore an access token timeout as we're logging out anyways.
            AuthenticationManager.AuthResult authResult = authManager.authenticateIdentityCookie(session, realm, uriInfo, clientConnection, headers, false);
            if (authResult != null) {
                String logoutBinding = getBindingType();
                if ("true".equals(client.getAttribute(SamlProtocol.SAML_FORCE_POST_BINDING)))
                    logoutBinding = SamlProtocol.SAML_POST_BINDING;
                String bindingUri = SamlProtocol.getLogoutServiceUrl(uriInfo, client, logoutBinding);
                UserSessionModel userSession = authResult.getSession();
                userSession.setNote(SamlProtocol.SAML_LOGOUT_BINDING_URI, bindingUri);
                if (SamlProtocol.requiresRealmSignature(client)) {
                    userSession.setNote(SamlProtocol.SAML_LOGOUT_SIGNATURE_ALGORITHM, SamlProtocol.getSignatureAlgorithm(client).toString());

                }
                if (relayState != null) userSession.setNote(SamlProtocol.SAML_LOGOUT_RELAY_STATE, relayState);
                userSession.setNote(SamlProtocol.SAML_LOGOUT_REQUEST_ID, logoutRequest.getID());
                userSession.setNote(SamlProtocol.SAML_LOGOUT_BINDING, logoutBinding);
                userSession.setNote(AuthenticationManager.KEYCLOAK_LOGOUT_PROTOCOL, SamlProtocol.LOGIN_PROTOCOL);
                // remove client from logout requests
                for (ClientSessionModel clientSession : userSession.getClientSessions()) {
                    if (clientSession.getClient().getId().equals(client.getId())) {
                        clientSession.setAction(ClientSessionModel.Action.LOGGED_OUT.name());
                    }
                }
                logger.debug("browser Logout");
                return authManager.browserLogout(session, realm, userSession, uriInfo, clientConnection, headers);
            } else if (logoutRequest.getSessionIndex() != null) {
                for (String sessionIndex : logoutRequest.getSessionIndex()) {
                    ClientSessionModel clientSession = session.sessions().getClientSession(realm, sessionIndex);
                    if (clientSession == null) continue;
                    UserSessionModel userSession = clientSession.getUserSession();
                    if (clientSession.getClient().getClientId().equals(client.getClientId())) {
                        // remove requesting client from logout
<<<<<<< HEAD
                        clientSession.setAction(ClientSessionModel.Action.LOGGED_OUT.name());
=======
                        clientSession.setAction(ClientSessionModel.Action.LOGGED_OUT);

                        // Remove also other clientSessions of this client as there could be more in this UserSession
                        if (userSession != null) {
                            for (ClientSessionModel clientSession2 : userSession.getClientSessions()) {
                                if (clientSession2.getClient().getId().equals(client.getId())) {
                                    clientSession2.setAction(ClientSessionModel.Action.LOGGED_OUT);
                                }
                            }
                        }
>>>>>>> 2ad7e870
                    }

                    try {
                        authManager.backchannelLogout(session, realm, userSession, uriInfo, clientConnection, headers, true);
                    } catch (Exception e) {
                        logger.warn("Failure with backchannel logout", e);
                    }

                }

            }

            // default

            String logoutBinding = getBindingType();
            String logoutBindingUri = SamlProtocol.getLogoutServiceUrl(uriInfo, client, logoutBinding);
            String logoutRelayState = relayState;
            SAML2LogoutResponseBuilder builder = new SAML2LogoutResponseBuilder();
            builder.logoutRequestID(logoutRequest.getID());
            builder.destination(logoutBindingUri);
            builder.issuer(RealmsResource.realmBaseUrl(uriInfo).build(realm.getName()).toString());
            builder.relayState(logoutRelayState);
            if (SamlProtocol.requiresRealmSignature(client)) {
                SignatureAlgorithm algorithm = SamlProtocol.getSignatureAlgorithm(client);
                builder.signatureAlgorithm(algorithm)
                        .signWith(realm.getPrivateKey(), realm.getPublicKey(), realm.getCertificate())
                        .signDocument();

            }
            try {
                if (SamlProtocol.SAML_POST_BINDING.equals(logoutBinding)) {
                    return builder.postBinding().response(logoutBindingUri);
                } else {
                    return builder.redirectBinding().response(logoutBindingUri);
                }
            } catch (Exception e) {
                throw new RuntimeException(e);
            }
        }

        private boolean checkSsl() {
            if (uriInfo.getBaseUri().getScheme().equals("https")) {
                return true;
            } else {
                return !realm.getSslRequired().isRequired(clientConnection);
            }
        }
    }


    protected class PostBindingProtocol extends BindingProtocol {

        @Override
        protected void verifySignature(SAMLDocumentHolder documentHolder, ClientModel client) throws VerificationException {
            SamlProtocolUtils.verifyDocumentSignature(client, documentHolder.getSamlDocument());
        }

        @Override
        protected SAMLDocumentHolder extractRequestDocument(String samlRequest) {
            return SAMLRequestParser.parseRequestPostBinding(samlRequest);
        }

        @Override
        protected SAMLDocumentHolder extractResponseDocument(String response) {
            return SAMLRequestParser.parseResponsePostBinding(response);
        }

        @Override
        protected String getBindingType() {
            return SamlProtocol.SAML_POST_BINDING;
        }


        public Response execute(String samlRequest, String samlResponse, String relayState) {
            Response response = basicChecks(samlRequest, samlResponse);
            if (response != null) return response;
            if (samlRequest != null) return handleSamlRequest(samlRequest, relayState);
            else return handleSamlResponse(samlResponse, relayState);
        }

    }

    protected class RedirectBindingProtocol extends BindingProtocol {

        @Override
        protected void verifySignature(SAMLDocumentHolder documentHolder, ClientModel client) throws VerificationException {
            if (!"true".equals(client.getAttribute("saml.client.signature"))) {
                return;
            }
            PublicKey publicKey = SamlProtocolUtils.getSignatureValidationKey(client);
            SamlProtocolUtils.verifyRedirectSignature(publicKey, uriInfo);
        }


        @Override
        protected SAMLDocumentHolder extractRequestDocument(String samlRequest) {
            return SAMLRequestParser.parseRequestRedirectBinding(samlRequest);
        }

        @Override
        protected SAMLDocumentHolder extractResponseDocument(String response) {
            return SAMLRequestParser.parseRequestRedirectBinding(response);
        }

        @Override
        protected String getBindingType() {
            return SamlProtocol.SAML_REDIRECT_BINDING;
        }


        public Response execute(String samlRequest, String samlResponse, String relayState) {
            Response response = basicChecks(samlRequest, samlResponse);
            if (response != null) return response;
            if (samlRequest != null) return handleSamlRequest(samlRequest, relayState);
            else return handleSamlResponse(samlResponse, relayState);
        }

    }


    /**
     */
    @GET
    public Response redirectBinding(@QueryParam(GeneralConstants.SAML_REQUEST_KEY) String samlRequest,
                                    @QueryParam(GeneralConstants.SAML_RESPONSE_KEY) String samlResponse,
                                    @QueryParam(GeneralConstants.RELAY_STATE) String relayState) {
        logger.debug("SAML GET");
        //String uri = uriInfo.getRequestUri().toString();
        return new RedirectBindingProtocol().execute(samlRequest, samlResponse, relayState);
    }


    /**
     */
    @POST
    @Consumes(MediaType.APPLICATION_FORM_URLENCODED)
    public Response postBinding(@FormParam(GeneralConstants.SAML_REQUEST_KEY) String samlRequest,
                                @FormParam(GeneralConstants.SAML_RESPONSE_KEY) String samlResponse,
                                @FormParam(GeneralConstants.RELAY_STATE) String relayState) {
        logger.debug("SAML POST");
        return new PostBindingProtocol().execute(samlRequest, samlResponse, relayState);
    }

    @GET
    @Path("descriptor")
    @Produces(MediaType.APPLICATION_XML)
    public String getDescriptor() throws Exception {
        InputStream is = getClass().getResourceAsStream("/idp-metadata-template.xml");
        String template = StreamUtil.readString(is);
        template = template.replace("${idp.entityID}", RealmsResource.realmBaseUrl(uriInfo).build(realm.getName()).toString());
        template = template.replace("${idp.sso.HTTP-POST}", RealmsResource.protocolUrl(uriInfo).build(realm.getName(), SamlProtocol.LOGIN_PROTOCOL).toString());
        template = template.replace("${idp.sso.HTTP-Redirect}", RealmsResource.protocolUrl(uriInfo).build(realm.getName(), SamlProtocol.LOGIN_PROTOCOL).toString());
        template = template.replace("${idp.sls.HTTP-POST}", RealmsResource.protocolUrl(uriInfo).build(realm.getName(), SamlProtocol.LOGIN_PROTOCOL).toString());
        template = template.replace("${idp.signing.certificate}", realm.getCertificatePem());
        return template;

    }

}
<|MERGE_RESOLUTION|>--- conflicted
+++ resolved
@@ -1,598 +1,593 @@
-package org.keycloak.protocol.saml;
-
-import org.jboss.logging.Logger;
-import org.jboss.resteasy.specimpl.MultivaluedMapImpl;
-import org.jboss.resteasy.spi.HttpRequest;
-import org.jboss.resteasy.spi.HttpResponse;
-import org.keycloak.ClientConnection;
-import org.keycloak.VerificationException;
-import org.keycloak.authentication.AuthenticationProcessor;
-import org.keycloak.dom.saml.v2.SAML2Object;
-import org.keycloak.dom.saml.v2.protocol.AuthnRequestType;
-import org.keycloak.dom.saml.v2.protocol.LogoutRequestType;
-import org.keycloak.dom.saml.v2.protocol.NameIDPolicyType;
-import org.keycloak.dom.saml.v2.protocol.RequestAbstractType;
-import org.keycloak.dom.saml.v2.protocol.StatusResponseType;
-import org.keycloak.events.Details;
-import org.keycloak.events.Errors;
-import org.keycloak.events.EventBuilder;
-import org.keycloak.events.EventType;
-import org.keycloak.login.LoginFormsProvider;
-import org.keycloak.models.AuthenticationFlowModel;
-import org.keycloak.models.ClientModel;
-import org.keycloak.models.ClientSessionModel;
-import org.keycloak.models.IdentityProviderModel;
-import org.keycloak.models.KeycloakSession;
-import org.keycloak.models.RealmModel;
-import org.keycloak.models.UserSessionModel;
-import org.keycloak.models.utils.DefaultAuthenticationFlows;
-import org.keycloak.models.utils.KeycloakModelUtils;
-import org.keycloak.protocol.oidc.utils.RedirectUtils;
-import org.keycloak.saml.common.constants.GeneralConstants;
-import org.keycloak.saml.common.constants.JBossSAMLURIConstants;
-import org.keycloak.saml.common.exceptions.ConfigurationException;
-import org.keycloak.saml.common.exceptions.ProcessingException;
-import org.keycloak.saml.processing.core.saml.v2.common.SAMLDocumentHolder;
-import org.keycloak.services.ErrorPage;
-import org.keycloak.services.Urls;
-import org.keycloak.services.managers.AuthenticationManager;
-import org.keycloak.services.managers.ClientSessionCode;
-import org.keycloak.services.managers.HttpAuthenticationManager;
-import org.keycloak.services.messages.Messages;
-import org.keycloak.services.resources.RealmsResource;
-import org.keycloak.util.StreamUtil;
-
-import javax.ws.rs.Consumes;
-import javax.ws.rs.FormParam;
-import javax.ws.rs.GET;
-import javax.ws.rs.POST;
-import javax.ws.rs.Path;
-import javax.ws.rs.Produces;
-import javax.ws.rs.QueryParam;
-import javax.ws.rs.core.Context;
-import javax.ws.rs.core.HttpHeaders;
-import javax.ws.rs.core.MediaType;
-import javax.ws.rs.core.MultivaluedMap;
-import javax.ws.rs.core.Response;
-import javax.ws.rs.core.SecurityContext;
-import javax.ws.rs.core.UriBuilder;
-import javax.ws.rs.core.UriInfo;
-import javax.ws.rs.ext.Providers;
-import java.io.IOException;
-import java.io.InputStream;
-import java.net.URI;
-import java.security.PublicKey;
-import java.util.List;
-
-/**
- * Resource class for the oauth/openid connect token service
- *
- * @author <a href="mailto:bill@burkecentral.com">Bill Burke</a>
- * @version $Revision: 1 $
- */
-public class SamlService {
-
-    protected static final Logger logger = Logger.getLogger(SamlService.class);
-
-    protected RealmModel realm;
-    private EventBuilder event;
-    protected AuthenticationManager authManager;
-
-    @Context
-    protected Providers providers;
-    @Context
-    protected SecurityContext securityContext;
-    @Context
-    protected UriInfo uriInfo;
-    @Context
-    protected HttpHeaders headers;
-    @Context
-    protected HttpRequest request;
-    @Context
-    protected HttpResponse response;
-    @Context
-    protected KeycloakSession session;
-    @Context
-    protected ClientConnection clientConnection;
-
-    /*
-    @Context
-    protected ResourceContext resourceContext;
-    */
-
-    public SamlService(RealmModel realm, EventBuilder event, AuthenticationManager authManager) {
-        this.realm = realm;
-        this.event = event;
-        this.authManager = authManager;
-    }
-
-    public abstract class BindingProtocol {
-        protected Response basicChecks(String samlRequest, String samlResponse) {
-            if (!checkSsl()) {
-                event.event(EventType.LOGIN);
-                event.error(Errors.SSL_REQUIRED);
-                return ErrorPage.error(session, Messages.HTTPS_REQUIRED);
-            }
-            if (!realm.isEnabled()) {
-                event.event(EventType.LOGIN_ERROR);
-                event.error(Errors.REALM_DISABLED);
-                return ErrorPage.error(session, Messages.REALM_NOT_ENABLED);
-            }
-
-            if (samlRequest == null && samlResponse == null) {
-                event.event(EventType.LOGIN);
-                event.error(Errors.INVALID_TOKEN);
-                return ErrorPage.error(session, Messages.INVALID_REQUEST);
-
-            }
-            return null;
-        }
-
-        protected Response handleSamlResponse(String samlResponse, String relayState) {
-            event.event(EventType.LOGOUT);
-            SAMLDocumentHolder holder = extractResponseDocument(samlResponse);
-            StatusResponseType statusResponse = (StatusResponseType) holder.getSamlObject();
-            // validate destination
-            if (statusResponse.getDestination() != null && !uriInfo.getAbsolutePath().toString().equals(statusResponse.getDestination())) {
-                event.detail(Details.REASON, "invalid_destination");
-                event.error(Errors.INVALID_SAML_LOGOUT_RESPONSE);
-                return ErrorPage.error(session, Messages.INVALID_REQUEST);
-            }
-
-            AuthenticationManager.AuthResult authResult = authManager.authenticateIdentityCookie(session, realm, uriInfo, clientConnection, headers, false);
-            if (authResult == null) {
-                logger.warn("Unknown saml response.");
-                event.event(EventType.LOGOUT);
-                event.error(Errors.INVALID_TOKEN);
-                return ErrorPage.error(session, Messages.INVALID_REQUEST);
-            }
-            // assume this is a logout response
-            UserSessionModel userSession = authResult.getSession();
-            if (userSession.getState() != UserSessionModel.State.LOGGING_OUT) {
-                logger.warn("Unknown saml response.");
-                logger.warn("UserSession is not tagged as logging out.");
-                event.event(EventType.LOGOUT);
-                event.error(Errors.INVALID_SAML_LOGOUT_RESPONSE);
-                return ErrorPage.error(session, Messages.INVALID_REQUEST);
-            }
-            logger.debug("logout response");
-            Response response = authManager.browserLogout(session, realm, userSession, uriInfo, clientConnection, headers);
-            event.success();
-            return response;
-        }
-
-        protected Response handleSamlRequest(String samlRequest, String relayState) {
-            SAMLDocumentHolder documentHolder = extractRequestDocument(samlRequest);
-            if (documentHolder == null) {
-                event.event(EventType.LOGIN);
-                event.error(Errors.INVALID_TOKEN);
-                return ErrorPage.error(session, Messages.INVALID_REQUEST);
-            }
-
-            SAML2Object samlObject = documentHolder.getSamlObject();
-
-            RequestAbstractType requestAbstractType = (RequestAbstractType) samlObject;
-            String issuer = requestAbstractType.getIssuer().getValue();
-            ClientModel client = realm.getClientByClientId(issuer);
-
-            if (client == null) {
-                event.event(EventType.LOGIN);
-                event.error(Errors.CLIENT_NOT_FOUND);
-                return ErrorPage.error(session, Messages.UNKNOWN_LOGIN_REQUESTER);
-            }
-
-            if (!client.isEnabled()) {
-                event.event(EventType.LOGIN);
-                event.error(Errors.CLIENT_DISABLED);
-                return ErrorPage.error(session, Messages.LOGIN_REQUESTER_NOT_ENABLED);
-            }
-            if ((client instanceof ClientModel) && ((ClientModel) client).isBearerOnly()) {
-                event.event(EventType.LOGIN);
-                event.error(Errors.NOT_ALLOWED);
-                return ErrorPage.error(session, Messages.BEARER_ONLY);
-            }
-            if (client.isDirectGrantsOnly()) {
-                event.event(EventType.LOGIN);
-                event.error(Errors.NOT_ALLOWED);
-                return ErrorPage.error(session, Messages.DIRECT_GRANTS_ONLY);
-            }
-
-            session.getContext().setClient(client);
-
-            try {
-                verifySignature(documentHolder, client);
-            } catch (VerificationException e) {
-                SamlService.logger.error("request validation failed", e);
-                event.event(EventType.LOGIN);
-                event.error(Errors.INVALID_SIGNATURE);
-                return ErrorPage.error(session, Messages.INVALID_REQUESTER);
-            }
-            logger.debug("verified request");
-            if (samlObject instanceof AuthnRequestType) {
-                logger.debug("** login request");
-                event.event(EventType.LOGIN);
-                // Get the SAML Request Message
-                AuthnRequestType authn = (AuthnRequestType) samlObject;
-                return loginRequest(relayState, authn, client);
-            } else if (samlObject instanceof LogoutRequestType) {
-                logger.debug("** logout request");
-                event.event(EventType.LOGOUT);
-                LogoutRequestType logout = (LogoutRequestType) samlObject;
-                return logoutRequest(logout, client, relayState);
-
-            } else {
-                event.event(EventType.LOGIN);
-                event.error(Errors.INVALID_TOKEN);
-                return ErrorPage.error(session, Messages.INVALID_REQUEST);
-            }
-        }
-
-        protected abstract void verifySignature(SAMLDocumentHolder documentHolder, ClientModel client) throws VerificationException;
-
-        protected abstract SAMLDocumentHolder extractRequestDocument(String samlRequest);
-
-        protected abstract SAMLDocumentHolder extractResponseDocument(String response);
-
-        protected Response loginRequest(String relayState, AuthnRequestType requestAbstractType, ClientModel client) {
-            // validate destination
-            if (requestAbstractType.getDestination() != null && !uriInfo.getAbsolutePath().equals(requestAbstractType.getDestination())) {
-                event.detail(Details.REASON, "invalid_destination");
-                event.error(Errors.INVALID_SAML_AUTHN_REQUEST);
-                return ErrorPage.error(session, Messages.INVALID_REQUEST);
-            }
-            String bindingType = getBindingType(requestAbstractType);
-            if ("true".equals(client.getAttribute(SamlProtocol.SAML_FORCE_POST_BINDING)))
-                bindingType = SamlProtocol.SAML_POST_BINDING;
-            String redirect = null;
-            URI redirectUri = requestAbstractType.getAssertionConsumerServiceURL();
-            if (redirectUri != null && !"null".equals(redirectUri)) {  // "null" is for testing purposes
-                redirect = RedirectUtils.verifyRedirectUri(uriInfo, redirectUri.toString(), realm, client);
-            } else {
-                if (bindingType.equals(SamlProtocol.SAML_POST_BINDING)) {
-                    redirect = client.getAttribute(SamlProtocol.SAML_ASSERTION_CONSUMER_URL_POST_ATTRIBUTE);
-                } else {
-                    redirect = client.getAttribute(SamlProtocol.SAML_ASSERTION_CONSUMER_URL_REDIRECT_ATTRIBUTE);
-                }
-                if (redirect == null && client instanceof ClientModel) {
-                    redirect = ((ClientModel) client).getManagementUrl();
-                }
-
-            }
-
-            if (redirect == null) {
-                event.error(Errors.INVALID_REDIRECT_URI);
-                return ErrorPage.error(session, Messages.INVALID_REDIRECT_URI);
-            }
-
-
-            ClientSessionModel clientSession = session.sessions().createClientSession(realm, client);
-            clientSession.setAuthMethod(SamlProtocol.LOGIN_PROTOCOL);
-            clientSession.setRedirectUri(redirect);
-            clientSession.setAction(ClientSessionModel.Action.AUTHENTICATE.name());
-            clientSession.setNote(ClientSessionCode.ACTION_KEY, KeycloakModelUtils.generateCodeSecret());
-            clientSession.setNote(SamlProtocol.SAML_BINDING, bindingType);
-            clientSession.setNote(GeneralConstants.RELAY_STATE, relayState);
-            clientSession.setNote(SamlProtocol.SAML_REQUEST_ID, requestAbstractType.getID());
-
-            // Handle NameIDPolicy from SP
-            NameIDPolicyType nameIdPolicy = requestAbstractType.getNameIDPolicy();
-            if (nameIdPolicy != null && !SamlProtocol.forceNameIdFormat(client)) {
-                String nameIdFormat = nameIdPolicy.getFormat().toString();
-                // TODO: Handle AllowCreate too, relevant for persistent NameID.
-                if (isSupportedNameIdFormat(nameIdFormat)) {
-                    clientSession.setNote(GeneralConstants.NAMEID_FORMAT, nameIdFormat);
-                } else {
-                    event.detail(Details.REASON, "unsupported_nameid_format");
-                    event.error(Errors.INVALID_SAML_AUTHN_REQUEST);
-                    return ErrorPage.error(session, Messages.UNSUPPORTED_NAME_ID_FORMAT);
-                }
-            }
-
-            return newBrowserAuthentication(clientSession);
-        }
-
-        private Response oldBrowserAuthentication(ClientSessionModel clientSession) {
-            Response response = authManager.checkNonFormAuthentication(session, clientSession, realm, uriInfo, request, clientConnection, headers, event);
-            if (response != null) return response;
-
-            // SPNEGO/Kerberos authentication TODO: This should be somehow pluggable instead of hardcoded this way (Authentication interceptors?)
-            HttpAuthenticationManager httpAuthManager = new HttpAuthenticationManager(session, clientSession, realm, uriInfo, request, clientConnection, event);
-            HttpAuthenticationManager.HttpAuthOutput httpAuthOutput = httpAuthManager.spnegoAuthenticate(headers);
-            if (httpAuthOutput.getResponse() != null) return httpAuthOutput.getResponse();
-
-            LoginFormsProvider forms = session.getProvider(LoginFormsProvider.class)
-                    .setClientSessionCode(new ClientSessionCode(realm, clientSession).getCode());
-
-            // Attach state from SPNEGO authentication
-            if (httpAuthOutput.getChallenge() != null) {
-                httpAuthOutput.getChallenge().sendChallenge(forms);
-            }
-
-            String rememberMeUsername = AuthenticationManager.getRememberMeUsername(realm, headers);
-
-            if (rememberMeUsername != null) {
-                MultivaluedMap<String, String> formData = new MultivaluedMapImpl<String, String>();
-                formData.add(AuthenticationManager.FORM_USERNAME, rememberMeUsername);
-                formData.add("rememberMe", "on");
-
-                forms.setFormData(formData);
-            }
-
-            return forms.createLogin();
-        }
-
-        private Response buildRedirectToIdentityProvider(String providerId, String accessCode) {
-            logger.debug("Automatically redirect to identity provider: " + providerId);
-            return Response.temporaryRedirect(
-                    Urls.identityProviderAuthnRequest(uriInfo.getBaseUri(), providerId, realm.getName(), accessCode))
-                    .build();
-        }
-
-
-        protected Response newBrowserAuthentication(ClientSessionModel clientSession) {
-            List<IdentityProviderModel> identityProviders = realm.getIdentityProviders();
-            for (IdentityProviderModel identityProvider : identityProviders) {
-                if (identityProvider.isAuthenticateByDefault()) {
-                    return buildRedirectToIdentityProvider(identityProvider.getAlias(), new ClientSessionCode(realm, clientSession).getCode() );
-                }
-            }
-            AuthenticationFlowModel flow = realm.getFlowByAlias(DefaultAuthenticationFlows.BROWSER_FLOW);
-            String flowId = flow.getId();
-            AuthenticationProcessor processor = new AuthenticationProcessor();
-            processor.setClientSession(clientSession)
-                    .setFlowId(flowId)
-                    .setConnection(clientConnection)
-                    .setEventBuilder(event)
-                    .setProtector(authManager.getProtector())
-                    .setRealm(realm)
-                    .setSession(session)
-                    .setUriInfo(uriInfo)
-                    .setRequest(request);
-
-            try {
-                return processor.authenticate();
-            } catch (Exception e) {
-                return processor.handleBrowserException(e);
-            }
-        }
-
-
-        private String getBindingType(AuthnRequestType requestAbstractType) {
-            URI requestedProtocolBinding = requestAbstractType.getProtocolBinding();
-
-            if (requestedProtocolBinding != null) {
-                if (JBossSAMLURIConstants.SAML_HTTP_POST_BINDING.get().equals(requestedProtocolBinding.toString())) {
-                    return SamlProtocol.SAML_POST_BINDING;
-                } else {
-                    return SamlProtocol.SAML_REDIRECT_BINDING;
-                }
-            }
-
-            return getBindingType();
-        }
-
-        private boolean isSupportedNameIdFormat(String nameIdFormat) {
-            if (nameIdFormat.equals(JBossSAMLURIConstants.NAMEID_FORMAT_EMAIL.get()) ||
-                    nameIdFormat.equals(JBossSAMLURIConstants.NAMEID_FORMAT_TRANSIENT.get()) ||
-                    nameIdFormat.equals(JBossSAMLURIConstants.NAMEID_FORMAT_PERSISTENT.get()) ||
-                    nameIdFormat.equals(JBossSAMLURIConstants.NAMEID_FORMAT_UNSPECIFIED.get())) {
-                return true;
-            }
-            return false;
-        }
-
-        protected abstract String getBindingType();
-
-        protected Response logoutRequest(LogoutRequestType logoutRequest, ClientModel client, String relayState) {
-            // validate destination
-            if (logoutRequest.getDestination() != null && !uriInfo.getAbsolutePath().equals(logoutRequest.getDestination())) {
-                event.detail(Details.REASON, "invalid_destination");
-                event.error(Errors.INVALID_SAML_LOGOUT_REQUEST);
-                return ErrorPage.error(session, Messages.INVALID_REQUEST);
-            }
-
-            // authenticate identity cookie, but ignore an access token timeout as we're logging out anyways.
-            AuthenticationManager.AuthResult authResult = authManager.authenticateIdentityCookie(session, realm, uriInfo, clientConnection, headers, false);
-            if (authResult != null) {
-                String logoutBinding = getBindingType();
-                if ("true".equals(client.getAttribute(SamlProtocol.SAML_FORCE_POST_BINDING)))
-                    logoutBinding = SamlProtocol.SAML_POST_BINDING;
-                String bindingUri = SamlProtocol.getLogoutServiceUrl(uriInfo, client, logoutBinding);
-                UserSessionModel userSession = authResult.getSession();
-                userSession.setNote(SamlProtocol.SAML_LOGOUT_BINDING_URI, bindingUri);
-                if (SamlProtocol.requiresRealmSignature(client)) {
-                    userSession.setNote(SamlProtocol.SAML_LOGOUT_SIGNATURE_ALGORITHM, SamlProtocol.getSignatureAlgorithm(client).toString());
-
-                }
-                if (relayState != null) userSession.setNote(SamlProtocol.SAML_LOGOUT_RELAY_STATE, relayState);
-                userSession.setNote(SamlProtocol.SAML_LOGOUT_REQUEST_ID, logoutRequest.getID());
-                userSession.setNote(SamlProtocol.SAML_LOGOUT_BINDING, logoutBinding);
-                userSession.setNote(AuthenticationManager.KEYCLOAK_LOGOUT_PROTOCOL, SamlProtocol.LOGIN_PROTOCOL);
-                // remove client from logout requests
-                for (ClientSessionModel clientSession : userSession.getClientSessions()) {
-                    if (clientSession.getClient().getId().equals(client.getId())) {
-                        clientSession.setAction(ClientSessionModel.Action.LOGGED_OUT.name());
-                    }
-                }
-                logger.debug("browser Logout");
-                return authManager.browserLogout(session, realm, userSession, uriInfo, clientConnection, headers);
-            } else if (logoutRequest.getSessionIndex() != null) {
-                for (String sessionIndex : logoutRequest.getSessionIndex()) {
-                    ClientSessionModel clientSession = session.sessions().getClientSession(realm, sessionIndex);
-                    if (clientSession == null) continue;
-                    UserSessionModel userSession = clientSession.getUserSession();
-                    if (clientSession.getClient().getClientId().equals(client.getClientId())) {
-                        // remove requesting client from logout
-<<<<<<< HEAD
-                        clientSession.setAction(ClientSessionModel.Action.LOGGED_OUT.name());
-=======
-                        clientSession.setAction(ClientSessionModel.Action.LOGGED_OUT);
-
-                        // Remove also other clientSessions of this client as there could be more in this UserSession
-                        if (userSession != null) {
-                            for (ClientSessionModel clientSession2 : userSession.getClientSessions()) {
-                                if (clientSession2.getClient().getId().equals(client.getId())) {
-                                    clientSession2.setAction(ClientSessionModel.Action.LOGGED_OUT);
-                                }
-                            }
-                        }
->>>>>>> 2ad7e870
-                    }
-
-                    try {
-                        authManager.backchannelLogout(session, realm, userSession, uriInfo, clientConnection, headers, true);
-                    } catch (Exception e) {
-                        logger.warn("Failure with backchannel logout", e);
-                    }
-
-                }
-
-            }
-
-            // default
-
-            String logoutBinding = getBindingType();
-            String logoutBindingUri = SamlProtocol.getLogoutServiceUrl(uriInfo, client, logoutBinding);
-            String logoutRelayState = relayState;
-            SAML2LogoutResponseBuilder builder = new SAML2LogoutResponseBuilder();
-            builder.logoutRequestID(logoutRequest.getID());
-            builder.destination(logoutBindingUri);
-            builder.issuer(RealmsResource.realmBaseUrl(uriInfo).build(realm.getName()).toString());
-            builder.relayState(logoutRelayState);
-            if (SamlProtocol.requiresRealmSignature(client)) {
-                SignatureAlgorithm algorithm = SamlProtocol.getSignatureAlgorithm(client);
-                builder.signatureAlgorithm(algorithm)
-                        .signWith(realm.getPrivateKey(), realm.getPublicKey(), realm.getCertificate())
-                        .signDocument();
-
-            }
-            try {
-                if (SamlProtocol.SAML_POST_BINDING.equals(logoutBinding)) {
-                    return builder.postBinding().response(logoutBindingUri);
-                } else {
-                    return builder.redirectBinding().response(logoutBindingUri);
-                }
-            } catch (Exception e) {
-                throw new RuntimeException(e);
-            }
-        }
-
-        private boolean checkSsl() {
-            if (uriInfo.getBaseUri().getScheme().equals("https")) {
-                return true;
-            } else {
-                return !realm.getSslRequired().isRequired(clientConnection);
-            }
-        }
-    }
-
-
-    protected class PostBindingProtocol extends BindingProtocol {
-
-        @Override
-        protected void verifySignature(SAMLDocumentHolder documentHolder, ClientModel client) throws VerificationException {
-            SamlProtocolUtils.verifyDocumentSignature(client, documentHolder.getSamlDocument());
-        }
-
-        @Override
-        protected SAMLDocumentHolder extractRequestDocument(String samlRequest) {
-            return SAMLRequestParser.parseRequestPostBinding(samlRequest);
-        }
-
-        @Override
-        protected SAMLDocumentHolder extractResponseDocument(String response) {
-            return SAMLRequestParser.parseResponsePostBinding(response);
-        }
-
-        @Override
-        protected String getBindingType() {
-            return SamlProtocol.SAML_POST_BINDING;
-        }
-
-
-        public Response execute(String samlRequest, String samlResponse, String relayState) {
-            Response response = basicChecks(samlRequest, samlResponse);
-            if (response != null) return response;
-            if (samlRequest != null) return handleSamlRequest(samlRequest, relayState);
-            else return handleSamlResponse(samlResponse, relayState);
-        }
-
-    }
-
-    protected class RedirectBindingProtocol extends BindingProtocol {
-
-        @Override
-        protected void verifySignature(SAMLDocumentHolder documentHolder, ClientModel client) throws VerificationException {
-            if (!"true".equals(client.getAttribute("saml.client.signature"))) {
-                return;
-            }
-            PublicKey publicKey = SamlProtocolUtils.getSignatureValidationKey(client);
-            SamlProtocolUtils.verifyRedirectSignature(publicKey, uriInfo);
-        }
-
-
-        @Override
-        protected SAMLDocumentHolder extractRequestDocument(String samlRequest) {
-            return SAMLRequestParser.parseRequestRedirectBinding(samlRequest);
-        }
-
-        @Override
-        protected SAMLDocumentHolder extractResponseDocument(String response) {
-            return SAMLRequestParser.parseRequestRedirectBinding(response);
-        }
-
-        @Override
-        protected String getBindingType() {
-            return SamlProtocol.SAML_REDIRECT_BINDING;
-        }
-
-
-        public Response execute(String samlRequest, String samlResponse, String relayState) {
-            Response response = basicChecks(samlRequest, samlResponse);
-            if (response != null) return response;
-            if (samlRequest != null) return handleSamlRequest(samlRequest, relayState);
-            else return handleSamlResponse(samlResponse, relayState);
-        }
-
-    }
-
-
-    /**
-     */
-    @GET
-    public Response redirectBinding(@QueryParam(GeneralConstants.SAML_REQUEST_KEY) String samlRequest,
-                                    @QueryParam(GeneralConstants.SAML_RESPONSE_KEY) String samlResponse,
-                                    @QueryParam(GeneralConstants.RELAY_STATE) String relayState) {
-        logger.debug("SAML GET");
-        //String uri = uriInfo.getRequestUri().toString();
-        return new RedirectBindingProtocol().execute(samlRequest, samlResponse, relayState);
-    }
-
-
-    /**
-     */
-    @POST
-    @Consumes(MediaType.APPLICATION_FORM_URLENCODED)
-    public Response postBinding(@FormParam(GeneralConstants.SAML_REQUEST_KEY) String samlRequest,
-                                @FormParam(GeneralConstants.SAML_RESPONSE_KEY) String samlResponse,
-                                @FormParam(GeneralConstants.RELAY_STATE) String relayState) {
-        logger.debug("SAML POST");
-        return new PostBindingProtocol().execute(samlRequest, samlResponse, relayState);
-    }
-
-    @GET
-    @Path("descriptor")
-    @Produces(MediaType.APPLICATION_XML)
-    public String getDescriptor() throws Exception {
-        InputStream is = getClass().getResourceAsStream("/idp-metadata-template.xml");
-        String template = StreamUtil.readString(is);
-        template = template.replace("${idp.entityID}", RealmsResource.realmBaseUrl(uriInfo).build(realm.getName()).toString());
-        template = template.replace("${idp.sso.HTTP-POST}", RealmsResource.protocolUrl(uriInfo).build(realm.getName(), SamlProtocol.LOGIN_PROTOCOL).toString());
-        template = template.replace("${idp.sso.HTTP-Redirect}", RealmsResource.protocolUrl(uriInfo).build(realm.getName(), SamlProtocol.LOGIN_PROTOCOL).toString());
-        template = template.replace("${idp.sls.HTTP-POST}", RealmsResource.protocolUrl(uriInfo).build(realm.getName(), SamlProtocol.LOGIN_PROTOCOL).toString());
-        template = template.replace("${idp.signing.certificate}", realm.getCertificatePem());
-        return template;
-
-    }
-
-}
+package org.keycloak.protocol.saml;
+
+import org.jboss.logging.Logger;
+import org.jboss.resteasy.specimpl.MultivaluedMapImpl;
+import org.jboss.resteasy.spi.HttpRequest;
+import org.jboss.resteasy.spi.HttpResponse;
+import org.keycloak.ClientConnection;
+import org.keycloak.VerificationException;
+import org.keycloak.authentication.AuthenticationProcessor;
+import org.keycloak.dom.saml.v2.SAML2Object;
+import org.keycloak.dom.saml.v2.protocol.AuthnRequestType;
+import org.keycloak.dom.saml.v2.protocol.LogoutRequestType;
+import org.keycloak.dom.saml.v2.protocol.NameIDPolicyType;
+import org.keycloak.dom.saml.v2.protocol.RequestAbstractType;
+import org.keycloak.dom.saml.v2.protocol.StatusResponseType;
+import org.keycloak.events.Details;
+import org.keycloak.events.Errors;
+import org.keycloak.events.EventBuilder;
+import org.keycloak.events.EventType;
+import org.keycloak.login.LoginFormsProvider;
+import org.keycloak.models.AuthenticationFlowModel;
+import org.keycloak.models.ClientModel;
+import org.keycloak.models.ClientSessionModel;
+import org.keycloak.models.IdentityProviderModel;
+import org.keycloak.models.KeycloakSession;
+import org.keycloak.models.RealmModel;
+import org.keycloak.models.UserSessionModel;
+import org.keycloak.models.utils.DefaultAuthenticationFlows;
+import org.keycloak.models.utils.KeycloakModelUtils;
+import org.keycloak.protocol.oidc.utils.RedirectUtils;
+import org.keycloak.saml.common.constants.GeneralConstants;
+import org.keycloak.saml.common.constants.JBossSAMLURIConstants;
+import org.keycloak.saml.common.exceptions.ConfigurationException;
+import org.keycloak.saml.common.exceptions.ProcessingException;
+import org.keycloak.saml.processing.core.saml.v2.common.SAMLDocumentHolder;
+import org.keycloak.services.ErrorPage;
+import org.keycloak.services.Urls;
+import org.keycloak.services.managers.AuthenticationManager;
+import org.keycloak.services.managers.ClientSessionCode;
+import org.keycloak.services.managers.HttpAuthenticationManager;
+import org.keycloak.services.messages.Messages;
+import org.keycloak.services.resources.RealmsResource;
+import org.keycloak.util.StreamUtil;
+
+import javax.ws.rs.Consumes;
+import javax.ws.rs.FormParam;
+import javax.ws.rs.GET;
+import javax.ws.rs.POST;
+import javax.ws.rs.Path;
+import javax.ws.rs.Produces;
+import javax.ws.rs.QueryParam;
+import javax.ws.rs.core.Context;
+import javax.ws.rs.core.HttpHeaders;
+import javax.ws.rs.core.MediaType;
+import javax.ws.rs.core.MultivaluedMap;
+import javax.ws.rs.core.Response;
+import javax.ws.rs.core.SecurityContext;
+import javax.ws.rs.core.UriBuilder;
+import javax.ws.rs.core.UriInfo;
+import javax.ws.rs.ext.Providers;
+import java.io.IOException;
+import java.io.InputStream;
+import java.net.URI;
+import java.security.PublicKey;
+import java.util.List;
+
+/**
+ * Resource class for the oauth/openid connect token service
+ *
+ * @author <a href="mailto:bill@burkecentral.com">Bill Burke</a>
+ * @version $Revision: 1 $
+ */
+public class SamlService {
+
+    protected static final Logger logger = Logger.getLogger(SamlService.class);
+
+    protected RealmModel realm;
+    private EventBuilder event;
+    protected AuthenticationManager authManager;
+
+    @Context
+    protected Providers providers;
+    @Context
+    protected SecurityContext securityContext;
+    @Context
+    protected UriInfo uriInfo;
+    @Context
+    protected HttpHeaders headers;
+    @Context
+    protected HttpRequest request;
+    @Context
+    protected HttpResponse response;
+    @Context
+    protected KeycloakSession session;
+    @Context
+    protected ClientConnection clientConnection;
+
+    /*
+    @Context
+    protected ResourceContext resourceContext;
+    */
+
+    public SamlService(RealmModel realm, EventBuilder event, AuthenticationManager authManager) {
+        this.realm = realm;
+        this.event = event;
+        this.authManager = authManager;
+    }
+
+    public abstract class BindingProtocol {
+        protected Response basicChecks(String samlRequest, String samlResponse) {
+            if (!checkSsl()) {
+                event.event(EventType.LOGIN);
+                event.error(Errors.SSL_REQUIRED);
+                return ErrorPage.error(session, Messages.HTTPS_REQUIRED);
+            }
+            if (!realm.isEnabled()) {
+                event.event(EventType.LOGIN_ERROR);
+                event.error(Errors.REALM_DISABLED);
+                return ErrorPage.error(session, Messages.REALM_NOT_ENABLED);
+            }
+
+            if (samlRequest == null && samlResponse == null) {
+                event.event(EventType.LOGIN);
+                event.error(Errors.INVALID_TOKEN);
+                return ErrorPage.error(session, Messages.INVALID_REQUEST);
+
+            }
+            return null;
+        }
+
+        protected Response handleSamlResponse(String samlResponse, String relayState) {
+            event.event(EventType.LOGOUT);
+            SAMLDocumentHolder holder = extractResponseDocument(samlResponse);
+            StatusResponseType statusResponse = (StatusResponseType) holder.getSamlObject();
+            // validate destination
+            if (statusResponse.getDestination() != null && !uriInfo.getAbsolutePath().toString().equals(statusResponse.getDestination())) {
+                event.detail(Details.REASON, "invalid_destination");
+                event.error(Errors.INVALID_SAML_LOGOUT_RESPONSE);
+                return ErrorPage.error(session, Messages.INVALID_REQUEST);
+            }
+
+            AuthenticationManager.AuthResult authResult = authManager.authenticateIdentityCookie(session, realm, uriInfo, clientConnection, headers, false);
+            if (authResult == null) {
+                logger.warn("Unknown saml response.");
+                event.event(EventType.LOGOUT);
+                event.error(Errors.INVALID_TOKEN);
+                return ErrorPage.error(session, Messages.INVALID_REQUEST);
+            }
+            // assume this is a logout response
+            UserSessionModel userSession = authResult.getSession();
+            if (userSession.getState() != UserSessionModel.State.LOGGING_OUT) {
+                logger.warn("Unknown saml response.");
+                logger.warn("UserSession is not tagged as logging out.");
+                event.event(EventType.LOGOUT);
+                event.error(Errors.INVALID_SAML_LOGOUT_RESPONSE);
+                return ErrorPage.error(session, Messages.INVALID_REQUEST);
+            }
+            logger.debug("logout response");
+            Response response = authManager.browserLogout(session, realm, userSession, uriInfo, clientConnection, headers);
+            event.success();
+            return response;
+        }
+
+        protected Response handleSamlRequest(String samlRequest, String relayState) {
+            SAMLDocumentHolder documentHolder = extractRequestDocument(samlRequest);
+            if (documentHolder == null) {
+                event.event(EventType.LOGIN);
+                event.error(Errors.INVALID_TOKEN);
+                return ErrorPage.error(session, Messages.INVALID_REQUEST);
+            }
+
+            SAML2Object samlObject = documentHolder.getSamlObject();
+
+            RequestAbstractType requestAbstractType = (RequestAbstractType) samlObject;
+            String issuer = requestAbstractType.getIssuer().getValue();
+            ClientModel client = realm.getClientByClientId(issuer);
+
+            if (client == null) {
+                event.event(EventType.LOGIN);
+                event.error(Errors.CLIENT_NOT_FOUND);
+                return ErrorPage.error(session, Messages.UNKNOWN_LOGIN_REQUESTER);
+            }
+
+            if (!client.isEnabled()) {
+                event.event(EventType.LOGIN);
+                event.error(Errors.CLIENT_DISABLED);
+                return ErrorPage.error(session, Messages.LOGIN_REQUESTER_NOT_ENABLED);
+            }
+            if ((client instanceof ClientModel) && ((ClientModel) client).isBearerOnly()) {
+                event.event(EventType.LOGIN);
+                event.error(Errors.NOT_ALLOWED);
+                return ErrorPage.error(session, Messages.BEARER_ONLY);
+            }
+            if (client.isDirectGrantsOnly()) {
+                event.event(EventType.LOGIN);
+                event.error(Errors.NOT_ALLOWED);
+                return ErrorPage.error(session, Messages.DIRECT_GRANTS_ONLY);
+            }
+
+            session.getContext().setClient(client);
+
+            try {
+                verifySignature(documentHolder, client);
+            } catch (VerificationException e) {
+                SamlService.logger.error("request validation failed", e);
+                event.event(EventType.LOGIN);
+                event.error(Errors.INVALID_SIGNATURE);
+                return ErrorPage.error(session, Messages.INVALID_REQUESTER);
+            }
+            logger.debug("verified request");
+            if (samlObject instanceof AuthnRequestType) {
+                logger.debug("** login request");
+                event.event(EventType.LOGIN);
+                // Get the SAML Request Message
+                AuthnRequestType authn = (AuthnRequestType) samlObject;
+                return loginRequest(relayState, authn, client);
+            } else if (samlObject instanceof LogoutRequestType) {
+                logger.debug("** logout request");
+                event.event(EventType.LOGOUT);
+                LogoutRequestType logout = (LogoutRequestType) samlObject;
+                return logoutRequest(logout, client, relayState);
+
+            } else {
+                event.event(EventType.LOGIN);
+                event.error(Errors.INVALID_TOKEN);
+                return ErrorPage.error(session, Messages.INVALID_REQUEST);
+            }
+        }
+
+        protected abstract void verifySignature(SAMLDocumentHolder documentHolder, ClientModel client) throws VerificationException;
+
+        protected abstract SAMLDocumentHolder extractRequestDocument(String samlRequest);
+
+        protected abstract SAMLDocumentHolder extractResponseDocument(String response);
+
+        protected Response loginRequest(String relayState, AuthnRequestType requestAbstractType, ClientModel client) {
+            // validate destination
+            if (requestAbstractType.getDestination() != null && !uriInfo.getAbsolutePath().equals(requestAbstractType.getDestination())) {
+                event.detail(Details.REASON, "invalid_destination");
+                event.error(Errors.INVALID_SAML_AUTHN_REQUEST);
+                return ErrorPage.error(session, Messages.INVALID_REQUEST);
+            }
+            String bindingType = getBindingType(requestAbstractType);
+            if ("true".equals(client.getAttribute(SamlProtocol.SAML_FORCE_POST_BINDING)))
+                bindingType = SamlProtocol.SAML_POST_BINDING;
+            String redirect = null;
+            URI redirectUri = requestAbstractType.getAssertionConsumerServiceURL();
+            if (redirectUri != null && !"null".equals(redirectUri)) {  // "null" is for testing purposes
+                redirect = RedirectUtils.verifyRedirectUri(uriInfo, redirectUri.toString(), realm, client);
+            } else {
+                if (bindingType.equals(SamlProtocol.SAML_POST_BINDING)) {
+                    redirect = client.getAttribute(SamlProtocol.SAML_ASSERTION_CONSUMER_URL_POST_ATTRIBUTE);
+                } else {
+                    redirect = client.getAttribute(SamlProtocol.SAML_ASSERTION_CONSUMER_URL_REDIRECT_ATTRIBUTE);
+                }
+                if (redirect == null && client instanceof ClientModel) {
+                    redirect = ((ClientModel) client).getManagementUrl();
+                }
+
+            }
+
+            if (redirect == null) {
+                event.error(Errors.INVALID_REDIRECT_URI);
+                return ErrorPage.error(session, Messages.INVALID_REDIRECT_URI);
+            }
+
+
+            ClientSessionModel clientSession = session.sessions().createClientSession(realm, client);
+            clientSession.setAuthMethod(SamlProtocol.LOGIN_PROTOCOL);
+            clientSession.setRedirectUri(redirect);
+            clientSession.setAction(ClientSessionModel.Action.AUTHENTICATE.name());
+            clientSession.setNote(ClientSessionCode.ACTION_KEY, KeycloakModelUtils.generateCodeSecret());
+            clientSession.setNote(SamlProtocol.SAML_BINDING, bindingType);
+            clientSession.setNote(GeneralConstants.RELAY_STATE, relayState);
+            clientSession.setNote(SamlProtocol.SAML_REQUEST_ID, requestAbstractType.getID());
+
+            // Handle NameIDPolicy from SP
+            NameIDPolicyType nameIdPolicy = requestAbstractType.getNameIDPolicy();
+            if (nameIdPolicy != null && !SamlProtocol.forceNameIdFormat(client)) {
+                String nameIdFormat = nameIdPolicy.getFormat().toString();
+                // TODO: Handle AllowCreate too, relevant for persistent NameID.
+                if (isSupportedNameIdFormat(nameIdFormat)) {
+                    clientSession.setNote(GeneralConstants.NAMEID_FORMAT, nameIdFormat);
+                } else {
+                    event.detail(Details.REASON, "unsupported_nameid_format");
+                    event.error(Errors.INVALID_SAML_AUTHN_REQUEST);
+                    return ErrorPage.error(session, Messages.UNSUPPORTED_NAME_ID_FORMAT);
+                }
+            }
+
+            return newBrowserAuthentication(clientSession);
+        }
+
+        private Response oldBrowserAuthentication(ClientSessionModel clientSession) {
+            Response response = authManager.checkNonFormAuthentication(session, clientSession, realm, uriInfo, request, clientConnection, headers, event);
+            if (response != null) return response;
+
+            // SPNEGO/Kerberos authentication TODO: This should be somehow pluggable instead of hardcoded this way (Authentication interceptors?)
+            HttpAuthenticationManager httpAuthManager = new HttpAuthenticationManager(session, clientSession, realm, uriInfo, request, clientConnection, event);
+            HttpAuthenticationManager.HttpAuthOutput httpAuthOutput = httpAuthManager.spnegoAuthenticate(headers);
+            if (httpAuthOutput.getResponse() != null) return httpAuthOutput.getResponse();
+
+            LoginFormsProvider forms = session.getProvider(LoginFormsProvider.class)
+                    .setClientSessionCode(new ClientSessionCode(realm, clientSession).getCode());
+
+            // Attach state from SPNEGO authentication
+            if (httpAuthOutput.getChallenge() != null) {
+                httpAuthOutput.getChallenge().sendChallenge(forms);
+            }
+
+            String rememberMeUsername = AuthenticationManager.getRememberMeUsername(realm, headers);
+
+            if (rememberMeUsername != null) {
+                MultivaluedMap<String, String> formData = new MultivaluedMapImpl<String, String>();
+                formData.add(AuthenticationManager.FORM_USERNAME, rememberMeUsername);
+                formData.add("rememberMe", "on");
+
+                forms.setFormData(formData);
+            }
+
+            return forms.createLogin();
+        }
+
+        private Response buildRedirectToIdentityProvider(String providerId, String accessCode) {
+            logger.debug("Automatically redirect to identity provider: " + providerId);
+            return Response.temporaryRedirect(
+                    Urls.identityProviderAuthnRequest(uriInfo.getBaseUri(), providerId, realm.getName(), accessCode))
+                    .build();
+        }
+
+
+        protected Response newBrowserAuthentication(ClientSessionModel clientSession) {
+            List<IdentityProviderModel> identityProviders = realm.getIdentityProviders();
+            for (IdentityProviderModel identityProvider : identityProviders) {
+                if (identityProvider.isAuthenticateByDefault()) {
+                    return buildRedirectToIdentityProvider(identityProvider.getAlias(), new ClientSessionCode(realm, clientSession).getCode() );
+                }
+            }
+            AuthenticationFlowModel flow = realm.getFlowByAlias(DefaultAuthenticationFlows.BROWSER_FLOW);
+            String flowId = flow.getId();
+            AuthenticationProcessor processor = new AuthenticationProcessor();
+            processor.setClientSession(clientSession)
+                    .setFlowId(flowId)
+                    .setConnection(clientConnection)
+                    .setEventBuilder(event)
+                    .setProtector(authManager.getProtector())
+                    .setRealm(realm)
+                    .setSession(session)
+                    .setUriInfo(uriInfo)
+                    .setRequest(request);
+
+            try {
+                return processor.authenticate();
+            } catch (Exception e) {
+                return processor.handleBrowserException(e);
+            }
+        }
+
+
+        private String getBindingType(AuthnRequestType requestAbstractType) {
+            URI requestedProtocolBinding = requestAbstractType.getProtocolBinding();
+
+            if (requestedProtocolBinding != null) {
+                if (JBossSAMLURIConstants.SAML_HTTP_POST_BINDING.get().equals(requestedProtocolBinding.toString())) {
+                    return SamlProtocol.SAML_POST_BINDING;
+                } else {
+                    return SamlProtocol.SAML_REDIRECT_BINDING;
+                }
+            }
+
+            return getBindingType();
+        }
+
+        private boolean isSupportedNameIdFormat(String nameIdFormat) {
+            if (nameIdFormat.equals(JBossSAMLURIConstants.NAMEID_FORMAT_EMAIL.get()) ||
+                    nameIdFormat.equals(JBossSAMLURIConstants.NAMEID_FORMAT_TRANSIENT.get()) ||
+                    nameIdFormat.equals(JBossSAMLURIConstants.NAMEID_FORMAT_PERSISTENT.get()) ||
+                    nameIdFormat.equals(JBossSAMLURIConstants.NAMEID_FORMAT_UNSPECIFIED.get())) {
+                return true;
+            }
+            return false;
+        }
+
+        protected abstract String getBindingType();
+
+        protected Response logoutRequest(LogoutRequestType logoutRequest, ClientModel client, String relayState) {
+            // validate destination
+            if (logoutRequest.getDestination() != null && !uriInfo.getAbsolutePath().equals(logoutRequest.getDestination())) {
+                event.detail(Details.REASON, "invalid_destination");
+                event.error(Errors.INVALID_SAML_LOGOUT_REQUEST);
+                return ErrorPage.error(session, Messages.INVALID_REQUEST);
+            }
+
+            // authenticate identity cookie, but ignore an access token timeout as we're logging out anyways.
+            AuthenticationManager.AuthResult authResult = authManager.authenticateIdentityCookie(session, realm, uriInfo, clientConnection, headers, false);
+            if (authResult != null) {
+                String logoutBinding = getBindingType();
+                if ("true".equals(client.getAttribute(SamlProtocol.SAML_FORCE_POST_BINDING)))
+                    logoutBinding = SamlProtocol.SAML_POST_BINDING;
+                String bindingUri = SamlProtocol.getLogoutServiceUrl(uriInfo, client, logoutBinding);
+                UserSessionModel userSession = authResult.getSession();
+                userSession.setNote(SamlProtocol.SAML_LOGOUT_BINDING_URI, bindingUri);
+                if (SamlProtocol.requiresRealmSignature(client)) {
+                    userSession.setNote(SamlProtocol.SAML_LOGOUT_SIGNATURE_ALGORITHM, SamlProtocol.getSignatureAlgorithm(client).toString());
+
+                }
+                if (relayState != null) userSession.setNote(SamlProtocol.SAML_LOGOUT_RELAY_STATE, relayState);
+                userSession.setNote(SamlProtocol.SAML_LOGOUT_REQUEST_ID, logoutRequest.getID());
+                userSession.setNote(SamlProtocol.SAML_LOGOUT_BINDING, logoutBinding);
+                userSession.setNote(AuthenticationManager.KEYCLOAK_LOGOUT_PROTOCOL, SamlProtocol.LOGIN_PROTOCOL);
+                // remove client from logout requests
+                for (ClientSessionModel clientSession : userSession.getClientSessions()) {
+                    if (clientSession.getClient().getId().equals(client.getId())) {
+                        clientSession.setAction(ClientSessionModel.Action.LOGGED_OUT.name());
+                    }
+                }
+                logger.debug("browser Logout");
+                return authManager.browserLogout(session, realm, userSession, uriInfo, clientConnection, headers);
+            } else if (logoutRequest.getSessionIndex() != null) {
+                for (String sessionIndex : logoutRequest.getSessionIndex()) {
+                    ClientSessionModel clientSession = session.sessions().getClientSession(realm, sessionIndex);
+                    if (clientSession == null) continue;
+                    UserSessionModel userSession = clientSession.getUserSession();
+                    if (clientSession.getClient().getClientId().equals(client.getClientId())) {
+                        // remove requesting client from logout
+                        clientSession.setAction(ClientSessionModel.Action.LOGGED_OUT.name());
+
+                        // Remove also other clientSessions of this client as there could be more in this UserSession
+                        if (userSession != null) {
+                            for (ClientSessionModel clientSession2 : userSession.getClientSessions()) {
+                                if (clientSession2.getClient().getId().equals(client.getId())) {
+                                    clientSession2.setAction(ClientSessionModel.Action.LOGGED_OUT.name());
+                                }
+                            }
+                        }
+                    }
+
+                    try {
+                        authManager.backchannelLogout(session, realm, userSession, uriInfo, clientConnection, headers, true);
+                    } catch (Exception e) {
+                        logger.warn("Failure with backchannel logout", e);
+                    }
+
+                }
+
+            }
+
+            // default
+
+            String logoutBinding = getBindingType();
+            String logoutBindingUri = SamlProtocol.getLogoutServiceUrl(uriInfo, client, logoutBinding);
+            String logoutRelayState = relayState;
+            SAML2LogoutResponseBuilder builder = new SAML2LogoutResponseBuilder();
+            builder.logoutRequestID(logoutRequest.getID());
+            builder.destination(logoutBindingUri);
+            builder.issuer(RealmsResource.realmBaseUrl(uriInfo).build(realm.getName()).toString());
+            builder.relayState(logoutRelayState);
+            if (SamlProtocol.requiresRealmSignature(client)) {
+                SignatureAlgorithm algorithm = SamlProtocol.getSignatureAlgorithm(client);
+                builder.signatureAlgorithm(algorithm)
+                        .signWith(realm.getPrivateKey(), realm.getPublicKey(), realm.getCertificate())
+                        .signDocument();
+
+            }
+            try {
+                if (SamlProtocol.SAML_POST_BINDING.equals(logoutBinding)) {
+                    return builder.postBinding().response(logoutBindingUri);
+                } else {
+                    return builder.redirectBinding().response(logoutBindingUri);
+                }
+            } catch (Exception e) {
+                throw new RuntimeException(e);
+            }
+        }
+
+        private boolean checkSsl() {
+            if (uriInfo.getBaseUri().getScheme().equals("https")) {
+                return true;
+            } else {
+                return !realm.getSslRequired().isRequired(clientConnection);
+            }
+        }
+    }
+
+
+    protected class PostBindingProtocol extends BindingProtocol {
+
+        @Override
+        protected void verifySignature(SAMLDocumentHolder documentHolder, ClientModel client) throws VerificationException {
+            SamlProtocolUtils.verifyDocumentSignature(client, documentHolder.getSamlDocument());
+        }
+
+        @Override
+        protected SAMLDocumentHolder extractRequestDocument(String samlRequest) {
+            return SAMLRequestParser.parseRequestPostBinding(samlRequest);
+        }
+
+        @Override
+        protected SAMLDocumentHolder extractResponseDocument(String response) {
+            return SAMLRequestParser.parseResponsePostBinding(response);
+        }
+
+        @Override
+        protected String getBindingType() {
+            return SamlProtocol.SAML_POST_BINDING;
+        }
+
+
+        public Response execute(String samlRequest, String samlResponse, String relayState) {
+            Response response = basicChecks(samlRequest, samlResponse);
+            if (response != null) return response;
+            if (samlRequest != null) return handleSamlRequest(samlRequest, relayState);
+            else return handleSamlResponse(samlResponse, relayState);
+        }
+
+    }
+
+    protected class RedirectBindingProtocol extends BindingProtocol {
+
+        @Override
+        protected void verifySignature(SAMLDocumentHolder documentHolder, ClientModel client) throws VerificationException {
+            if (!"true".equals(client.getAttribute("saml.client.signature"))) {
+                return;
+            }
+            PublicKey publicKey = SamlProtocolUtils.getSignatureValidationKey(client);
+            SamlProtocolUtils.verifyRedirectSignature(publicKey, uriInfo);
+        }
+
+
+        @Override
+        protected SAMLDocumentHolder extractRequestDocument(String samlRequest) {
+            return SAMLRequestParser.parseRequestRedirectBinding(samlRequest);
+        }
+
+        @Override
+        protected SAMLDocumentHolder extractResponseDocument(String response) {
+            return SAMLRequestParser.parseRequestRedirectBinding(response);
+        }
+
+        @Override
+        protected String getBindingType() {
+            return SamlProtocol.SAML_REDIRECT_BINDING;
+        }
+
+
+        public Response execute(String samlRequest, String samlResponse, String relayState) {
+            Response response = basicChecks(samlRequest, samlResponse);
+            if (response != null) return response;
+            if (samlRequest != null) return handleSamlRequest(samlRequest, relayState);
+            else return handleSamlResponse(samlResponse, relayState);
+        }
+
+    }
+
+
+    /**
+     */
+    @GET
+    public Response redirectBinding(@QueryParam(GeneralConstants.SAML_REQUEST_KEY) String samlRequest,
+                                    @QueryParam(GeneralConstants.SAML_RESPONSE_KEY) String samlResponse,
+                                    @QueryParam(GeneralConstants.RELAY_STATE) String relayState) {
+        logger.debug("SAML GET");
+        return new RedirectBindingProtocol().execute(samlRequest, samlResponse, relayState);
+    }
+
+
+    /**
+     */
+    @POST
+    @Consumes(MediaType.APPLICATION_FORM_URLENCODED)
+    public Response postBinding(@FormParam(GeneralConstants.SAML_REQUEST_KEY) String samlRequest,
+                                @FormParam(GeneralConstants.SAML_RESPONSE_KEY) String samlResponse,
+                                @FormParam(GeneralConstants.RELAY_STATE) String relayState) {
+        logger.debug("SAML POST");
+        return new PostBindingProtocol().execute(samlRequest, samlResponse, relayState);
+    }
+
+    @GET
+    @Path("descriptor")
+    @Produces(MediaType.APPLICATION_XML)
+    public String getDescriptor() throws Exception {
+        InputStream is = getClass().getResourceAsStream("/idp-metadata-template.xml");
+        String template = StreamUtil.readString(is);
+        template = template.replace("${idp.entityID}", RealmsResource.realmBaseUrl(uriInfo).build(realm.getName()).toString());
+        template = template.replace("${idp.sso.HTTP-POST}", RealmsResource.protocolUrl(uriInfo).build(realm.getName(), SamlProtocol.LOGIN_PROTOCOL).toString());
+        template = template.replace("${idp.sso.HTTP-Redirect}", RealmsResource.protocolUrl(uriInfo).build(realm.getName(), SamlProtocol.LOGIN_PROTOCOL).toString());
+        template = template.replace("${idp.sls.HTTP-POST}", RealmsResource.protocolUrl(uriInfo).build(realm.getName(), SamlProtocol.LOGIN_PROTOCOL).toString());
+        template = template.replace("${idp.signing.certificate}", realm.getCertificatePem());
+        return template;
+
+    }
+
+}