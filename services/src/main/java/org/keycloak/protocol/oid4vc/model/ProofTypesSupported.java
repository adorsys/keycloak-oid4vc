--- conflicted
+++ resolved
@@ -46,12 +46,6 @@
         ProofTypesSupported proofTypesSupported = new ProofTypesSupported();
         keycloakSession.getAllProviders(ProofValidator.class).forEach(proofValidator -> {
             String type = proofValidator.getProofType();
-<<<<<<< HEAD
-            // Set to null by default - if attestation is not required, the parameter MUST NOT be present.
-            // TODO: When configuration mechanism is implemented, this should be set based on configuration.
-            KeyAttestationsRequired keyAttestationsRequired = null;
-=======
->>>>>>> 56b08c02
             SupportedProofTypeData supportedProofTypeData = new SupportedProofTypeData(globalSupportedSigningAlgorithms,
                     keyAttestationsRequired);
             proofTypesSupported.getSupportedProofTypes().put(type, supportedProofTypeData);
