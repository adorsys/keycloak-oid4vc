/*
 * Copyright 2024 Red Hat, Inc. and/or its affiliates
 * and other contributors as indicated by the @author tags.
 *
 * Licensed under the Apache License, Version 2.0 (the "License");
 * you may not use this file except in compliance with the License.
 * You may obtain a copy of the License at
 *
 * http://www.apache.org/licenses/LICENSE-2.0
 *
 * Unless required by applicable law or agreed to in writing, software
 * distributed under the License is distributed on an "AS IS" BASIS,
 * WITHOUT WARRANTIES OR CONDITIONS OF ANY KIND, either express or implied.
 * See the License for the specific language governing permissions and
 * limitations under the License.
 */

package org.keycloak.protocol.oid4vc.issuance.keybinding;

import org.keycloak.jose.jwk.JWK;
import org.keycloak.protocol.oid4vc.issuance.VCIssuanceContext;
import org.keycloak.protocol.oid4vc.issuance.VCIssuerException;
import org.keycloak.provider.Provider;

import java.util.List;

public interface ProofValidator extends Provider {

    @Override
    default void close() {
    }

    String getProofType();

    /**
<<<<<<< HEAD
     * Validates client-provided key binding proofs.
     *
     * @param vcIssuanceContext the issuance context with credential request and config
     * @return the list of JWKs to bind to credentials (one JWK per credential)
=======
     * Validates a client-provided key binding proof(s).
     *
     * @param vcIssuanceContext the issuance context with credential request and config
     * @return a list of {@link org.keycloak.jose.jwk.JWK} instances to be bound to the issued credential(s)
>>>>>>> 87d4906d
     */
    List<JWK> validateProof(VCIssuanceContext vcIssuanceContext) throws VCIssuerException;
}<|MERGE_RESOLUTION|>--- conflicted
+++ resolved
@@ -33,17 +33,10 @@
     String getProofType();
 
     /**
-<<<<<<< HEAD
-     * Validates client-provided key binding proofs.
-     *
-     * @param vcIssuanceContext the issuance context with credential request and config
-     * @return the list of JWKs to bind to credentials (one JWK per credential)
-=======
      * Validates a client-provided key binding proof(s).
      *
      * @param vcIssuanceContext the issuance context with credential request and config
      * @return a list of {@link org.keycloak.jose.jwk.JWK} instances to be bound to the issued credential(s)
->>>>>>> 87d4906d
      */
     List<JWK> validateProof(VCIssuanceContext vcIssuanceContext) throws VCIssuerException;
 }