--- conflicted
+++ resolved
@@ -31,9 +31,9 @@
 import org.keycloak.protocol.oid4vc.model.JwtProof;
 import org.keycloak.protocol.oid4vc.model.Proof;
 import org.keycloak.protocol.oid4vc.model.ProofType;
-import org.keycloak.protocol.oid4vc.model.ProofTypeMetadata;
 import org.keycloak.protocol.oid4vc.model.ProofTypesSupported;
 import org.keycloak.protocol.oid4vc.model.SupportedCredentialConfiguration;
+import org.keycloak.protocol.oid4vc.model.SupportedProofTypeData;
 import org.keycloak.representations.AccessToken;
 import org.keycloak.util.JsonSerialization;
 
@@ -41,6 +41,7 @@
 import java.nio.charset.StandardCharsets;
 import java.security.GeneralSecurityException;
 import java.util.Arrays;
+import java.util.Collections;
 import java.util.List;
 import java.util.Map;
 import java.util.Objects;
@@ -63,7 +64,6 @@
         this.keyResolver = keyResolver;
     }
 
-<<<<<<< HEAD
     private static Proof getProof(VCIssuanceContext vcIssuanceContext) {
         Proof proofObject = vcIssuanceContext.getCredentialRequest().getProof();
         if (proofObject == null) {
@@ -78,18 +78,14 @@
     }
 
     @Override
-    public List<JWK> validateProof(VCIssuanceContext vcIssuanceContext) throws VCIssuerException {
-=======
-    @Override
     public String getProofType() {
         return ProofType.JWT;
     }
 
-    public JWK validateProof(VCIssuanceContext vcIssuanceContext) throws VCIssuerException {
->>>>>>> f7a948fb
+    public List<JWK> validateProof(VCIssuanceContext vcIssuanceContext) throws VCIssuerException {
         try {
             JWK jwk = validateJwtProof(vcIssuanceContext);
-            return jwk != null ? List.of(jwk) : List.of();
+            return Collections.singletonList(jwk);
         } catch (JWSInputException | VerificationException | IOException e) {
             throw new VCIssuerException("Could not validate JWT proof", e);
         } catch (GeneralSecurityException e) {
@@ -211,14 +207,9 @@
         // The Algorithm enum class does not list the none value anyway.
         Optional.ofNullable(vcIssuanceContext.getCredentialConfig())
                 .map(SupportedCredentialConfiguration::getProofTypesSupported)
-<<<<<<< HEAD
-                .map(ProofTypesSupported::getJwt)
-                .map(ProofTypeMetadata::getProofSigningAlgValuesSupported)
-=======
                 .map(ProofTypesSupported::getSupportedProofTypes)
                 .map(proofTypeData -> proofTypeData.get("jwt"))
-                .map(ProofTypesSupported.SupportedProofTypeData::getSigningAlgorithmsSupported)
->>>>>>> f7a948fb
+                .map(SupportedProofTypeData::getSigningAlgorithmsSupported)
                 .filter(supportedAlgs -> supportedAlgs.contains(jwsHeader.getAlgorithm().name()))
                 .orElseThrow(() -> new VCIssuerException("Proof signature algorithm not supported: " + jwsHeader.getAlgorithm().name()));
 
