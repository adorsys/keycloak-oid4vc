--- conflicted
+++ resolved
@@ -45,10 +45,9 @@
     @JsonProperty("credential_identifier")
     private String credentialIdentifier;
 
-<<<<<<< HEAD
     @JsonProperty("proofs")
     private Proofs proofs;
-=======
+    
     @JsonProperty("proof")
     @JsonTypeInfo(use = JsonTypeInfo.Id.NAME, include = JsonTypeInfo.As.PROPERTY, property = "proof_type")
     @JsonSubTypes({
@@ -57,7 +56,6 @@
             @JsonSubTypes.Type(value = AttestationProof.class, name = ProofType.ATTESTATION)
     })
     private Proof proof;
->>>>>>> 87d4906d
 
     // See: https://openid.net/specs/openid-4-verifiable-credential-issuance-1_0.html#name-format-identifier-3
     @JsonProperty("credential_definition")
