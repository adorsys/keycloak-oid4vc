/*
 * Copyright 2024 Red Hat, Inc. and/or its affiliates
 * and other contributors as indicated by the @author tags.
 *
 * Licensed under the Apache License, Version 2.0 (the "License");
 * you may not use this file except in compliance with the License.
 * You may obtain a copy of the License at
 *
 * http://www.apache.org/licenses/LICENSE-2.0
 *
 * Unless required by applicable law or agreed to in writing, software
 * distributed under the License is distributed on an "AS IS" BASIS,
 * WITHOUT WARRANTIES OR CONDITIONS OF ANY KIND, either express or implied.
 * See the License for the specific language governing permissions and
 * limitations under the License.
 */

package org.keycloak.protocol.oid4vc.issuance.signing;

import com.fasterxml.jackson.databind.JsonNode;
import com.fasterxml.jackson.databind.ObjectMapper;
import com.fasterxml.jackson.databind.node.ObjectNode;
import org.jboss.logging.Logger;
import org.keycloak.common.VerificationException;
import org.keycloak.crypto.KeyWrapper;
import org.keycloak.crypto.SignatureProvider;
import org.keycloak.crypto.SignatureSignerContext;
import org.keycloak.jose.jwk.JWK;
import org.keycloak.jose.jws.JWSInputException;
import org.keycloak.models.KeycloakSession;
import org.keycloak.protocol.oid4vc.issuance.VCIssuanceContext;
import org.keycloak.protocol.oid4vc.issuance.VCIssuerException;
import org.keycloak.protocol.oid4vc.model.CredentialConfigId;
import org.keycloak.protocol.oid4vc.model.CredentialSubject;
import org.keycloak.protocol.oid4vc.model.Format;
import org.keycloak.protocol.oid4vc.model.VerifiableCredential;
import org.keycloak.protocol.oid4vc.model.VerifiableCredentialType;
import org.keycloak.sdjwt.DisclosureSpec;
import org.keycloak.sdjwt.SdJwt;
import org.keycloak.sdjwt.SdJwtUtils;

<<<<<<< HEAD
import java.io.IOException;
=======
import java.time.Instant;
>>>>>>> 72169674
import java.util.List;
import java.util.Map;
import java.util.Optional;
import java.util.stream.IntStream;

/**
 * {@link VerifiableCredentialsSigningService} implementing the SD_JWT_VC format. It returns a String, containing
 * the signed SD-JWT
 * <p>
 * {@see https://drafts.oauth.net/oauth-sd-jwt-vc/draft-ietf-oauth-sd-jwt-vc.html}
 * {@see https://www.ietf.org/archive/id/draft-fett-oauth-selective-disclosure-jwt-02.html}
 *
 * @author <a href="https://github.com/wistefan">Stefan Wiedemann</a>
 */
public class SdJwtSigningService extends JwtProofBasedSigningService<String> {

    private static final Logger LOGGER = Logger.getLogger(SdJwtSigningService.class);

    private static final String ISSUER_CLAIM ="iss";
    private static final String VERIFIABLE_CREDENTIAL_TYPE_CLAIM = "vct";
    private static final String CREDENTIAL_ID_CLAIM = "jti";
    private static final String CNF_CLAIM = "cnf";
    private static final String JWK_CLAIM = "jwk";

    private final ObjectMapper objectMapper;
    private final SignatureSignerContext signatureSignerContext;
    private final String tokenType;
    private final String hashAlgorithm;
    private final int decoys;
    private final List<String> visibleClaims;
    protected final String issuerDid;

    private final CredentialConfigId vcConfigId;

    // See: https://openid.net/specs/openid-4-verifiable-credential-issuance-1_0.html#name-credential-request-6
    // vct sort of additional category for sd-jwt.
    private final VerifiableCredentialType vct;

    public SdJwtSigningService(KeycloakSession keycloakSession, ObjectMapper objectMapper, String keyId, String algorithmType, String tokenType, String hashAlgorithm, String issuerDid, int decoys, List<String> visibleClaims, Optional<String> kid, VerifiableCredentialType credentialType, CredentialConfigId vcConfigId) {
        super(keycloakSession, keyId, Format.SD_JWT_VC, algorithmType);
        this.objectMapper = objectMapper;
        this.issuerDid = issuerDid;
        this.tokenType = tokenType;
        this.hashAlgorithm = hashAlgorithm;
        this.decoys = decoys;
        this.visibleClaims = visibleClaims;
        this.vcConfigId = vcConfigId;
        this.vct = credentialType;

        // If a config id is defined, a vct must be defined.
        // Also validated in: org.keycloak.protocol.oid4vc.issuance.signing.SdJwtSigningServiceProviderFactory.validateSpecificConfiguration
        if(this.vcConfigId!=null && this.vct==null){
            throw new SigningServiceException(String.format("Missing vct for credential config id %s.", vcConfigId));
        }

        // Will return the active key if key id is null.
        KeyWrapper signingKey = getKey(keyId, algorithmType);
        if (signingKey == null) {
            throw new SigningServiceException(String.format("No key for id %s and algorithm %s available.", keyId, algorithmType));
        }
        // @Francis: keyId header can be confusing if there is any key rotation, as key ids have to be immutable. It can lead
        // to different keys being exposed under the same id.
        // set the configured kid if present.
        if (kid.isPresent()) {
            // we need to clone the key first, to not change the kid of the original key so that the next request still can find it.
            signingKey = signingKey.cloneKey();
            signingKey.setKid(keyId);
        }

        SignatureProvider signatureProvider = keycloakSession.getProvider(SignatureProvider.class, algorithmType);
        signatureSignerContext = signatureProvider.signer(signingKey);

        LOGGER.debugf("Successfully initiated the SD-JWT Signing Service with algorithm %s.", algorithmType);
    }

    @Override
    public String signCredential(VCIssuanceContext vcIssuanceContext) throws VCIssuerException {

        JWK jwk = null;
        try {
            // null returned is a valid result. Means no key binding will be included.
            jwk = validateProof(vcIssuanceContext);
        } catch (JWSInputException | VerificationException | IOException e) {
            throw new VCIssuerException("Can not verify proof", e);
        }

        VerifiableCredential verifiableCredential = vcIssuanceContext.getVerifiableCredential();
        DisclosureSpec.Builder disclosureSpecBuilder = DisclosureSpec.builder();
        CredentialSubject credentialSubject = verifiableCredential.getCredentialSubject();
        JsonNode claimSet = objectMapper.valueToTree(credentialSubject);
        // put all claims into the disclosure spec, except the one to be kept visible
        credentialSubject.getClaims()
                .entrySet()
                .stream()
                .filter(entry -> !visibleClaims.contains(entry.getKey()))
                .forEach(entry -> {
                    if (entry instanceof List<?> listValue) {
                        IntStream.range(0, listValue.size())
                                .forEach(i -> disclosureSpecBuilder.withUndisclosedArrayElt(entry.getKey(), i, SdJwtUtils.randomSalt()));
                    } else {
                        disclosureSpecBuilder.withUndisclosedClaim(entry.getKey(), SdJwtUtils.randomSalt());
                    }
                });

        // add the configured number of decoys
        if (decoys != 0) {
            IntStream.range(0, decoys)
                    .forEach(i -> disclosureSpecBuilder.withDecoyClaim(SdJwtUtils.randomSalt()));
        }

        ObjectNode rootNode = claimSet.withObject("");
        rootNode.put(ISSUER_CLAIM, issuerDid);

<<<<<<< HEAD
        // nbf, iat and exp are all optional. So need to be set by a protocol mapper if needed
        // see: https://www.ietf.org/archive/id/draft-ietf-oauth-sd-jwt-vc-03.html#name-registered-jwt-claims

        // Use vct as type for sd-jwt.
        rootNode.put(VERIFIABLE_CREDENTIAL_TYPE_CLAIM, vct.getValue());
=======
        // Get the issuance date from the credential. Since nbf is mandatory, we set it to the current time if not
        // provided
        long iat = Optional.ofNullable(verifiableCredential.getIssuanceDate())
                .map(Instant::getEpochSecond)
                .orElse((long) timeProvider.currentTimeSeconds());
        rootNode.put(NOT_BEFORE_CLAIM, iat);
        if (verifiableCredential.getType() == null || verifiableCredential.getType().size() != 1) {
            throw new SigningServiceException("SD-JWT only supports single type credentials.");
        }
        rootNode.put(VERIFIABLE_CREDENTIAL_TYPE_CLAIM, verifiableCredential.getType().get(0));
>>>>>>> 72169674
        rootNode.put(CREDENTIAL_ID_CLAIM, JwtSigningService.createCredentialId(verifiableCredential));

        // add the key binding if any
        if (jwk!=null) {
            rootNode.putPOJO(CNF_CLAIM, Map.of(JWK_CLAIM, jwk));
        }

        SdJwt sdJwt = SdJwt.builder()
                .withDisclosureSpec(disclosureSpecBuilder.build())
                .withClaimSet(claimSet)
                .withSigner(signatureSignerContext)
                .withHashAlgorithm(hashAlgorithm)
                .withJwsType(tokenType)
                .build();

        return sdJwt.toSdJwtString();
    }

    @Override
    public String locator() {
        return VerifiableCredentialsSigningService.locator(format, vct, vcConfigId);
    }
}<|MERGE_RESOLUTION|>--- conflicted
+++ resolved
@@ -39,11 +39,7 @@
 import org.keycloak.sdjwt.SdJwt;
 import org.keycloak.sdjwt.SdJwtUtils;
 
-<<<<<<< HEAD
 import java.io.IOException;
-=======
-import java.time.Instant;
->>>>>>> 72169674
 import java.util.List;
 import java.util.Map;
 import java.util.Optional;
@@ -62,7 +58,7 @@
 
     private static final Logger LOGGER = Logger.getLogger(SdJwtSigningService.class);
 
-    private static final String ISSUER_CLAIM ="iss";
+    private static final String ISSUER_CLAIM = "iss";
     private static final String VERIFIABLE_CREDENTIAL_TYPE_CLAIM = "vct";
     private static final String CREDENTIAL_ID_CLAIM = "jti";
     private static final String CNF_CLAIM = "cnf";
@@ -95,7 +91,7 @@
 
         // If a config id is defined, a vct must be defined.
         // Also validated in: org.keycloak.protocol.oid4vc.issuance.signing.SdJwtSigningServiceProviderFactory.validateSpecificConfiguration
-        if(this.vcConfigId!=null && this.vct==null){
+        if (this.vcConfigId != null && this.vct == null) {
             throw new SigningServiceException(String.format("Missing vct for credential config id %s.", vcConfigId));
         }
 
@@ -157,28 +153,15 @@
         ObjectNode rootNode = claimSet.withObject("");
         rootNode.put(ISSUER_CLAIM, issuerDid);
 
-<<<<<<< HEAD
         // nbf, iat and exp are all optional. So need to be set by a protocol mapper if needed
         // see: https://www.ietf.org/archive/id/draft-ietf-oauth-sd-jwt-vc-03.html#name-registered-jwt-claims
 
         // Use vct as type for sd-jwt.
         rootNode.put(VERIFIABLE_CREDENTIAL_TYPE_CLAIM, vct.getValue());
-=======
-        // Get the issuance date from the credential. Since nbf is mandatory, we set it to the current time if not
-        // provided
-        long iat = Optional.ofNullable(verifiableCredential.getIssuanceDate())
-                .map(Instant::getEpochSecond)
-                .orElse((long) timeProvider.currentTimeSeconds());
-        rootNode.put(NOT_BEFORE_CLAIM, iat);
-        if (verifiableCredential.getType() == null || verifiableCredential.getType().size() != 1) {
-            throw new SigningServiceException("SD-JWT only supports single type credentials.");
-        }
-        rootNode.put(VERIFIABLE_CREDENTIAL_TYPE_CLAIM, verifiableCredential.getType().get(0));
->>>>>>> 72169674
         rootNode.put(CREDENTIAL_ID_CLAIM, JwtSigningService.createCredentialId(verifiableCredential));
 
         // add the key binding if any
-        if (jwk!=null) {
+        if (jwk != null) {
             rootNode.putPOJO(CNF_CLAIM, Map.of(JWK_CLAIM, jwk));
         }
 
