/*
 * Copyright 2025 Red Hat, Inc. and/or its affiliates
 * and other contributors as indicated by the @author tags.
 *
 * Licensed under the Apache License, Version 2.0 (the "License");
 * you may not use this file except in compliance with the License.
 * You may obtain a copy of the License at
 *
 * http://www.apache.org/licenses/LICENSE-2.0
 *
 * Unless required by applicable law or agreed to in writing, software
 * distributed under the License is distributed on an "AS IS" BASIS,
 * WITHOUT WARRANTIES OR CONDITIONS OF ANY KIND, either express or implied.
 * See the License for the specific language governing permissions and
 * limitations under the License.
 */

package org.keycloak.protocol.oid4vc.issuance;

import com.fasterxml.jackson.core.JsonProcessingException;
import com.fasterxml.jackson.core.type.TypeReference;
import com.google.zxing.BarcodeFormat;
import com.google.zxing.WriterException;
import com.google.zxing.client.j2se.MatrixToImageWriter;
import com.google.zxing.common.BitMatrix;
import com.google.zxing.qrcode.QRCodeWriter;
import jakarta.ws.rs.BadRequestException;
import jakarta.ws.rs.Consumes;
import jakarta.ws.rs.DefaultValue;
import jakarta.ws.rs.GET;
import jakarta.ws.rs.POST;
import jakarta.ws.rs.Path;
import jakarta.ws.rs.PathParam;
import jakarta.ws.rs.Produces;
import jakarta.ws.rs.QueryParam;
import jakarta.ws.rs.WebApplicationException;
import jakarta.ws.rs.core.HttpHeaders;
import jakarta.ws.rs.core.Response;
import org.jboss.logging.Logger;
import org.keycloak.common.util.SecretGenerator;
import org.keycloak.crypto.KeyUse;
import org.keycloak.crypto.KeyWrapper;
import org.keycloak.constants.Oid4VciConstants;
import org.keycloak.events.Errors;
import org.keycloak.events.EventBuilder;
import org.keycloak.jose.jwk.JWK;
import org.keycloak.jose.jwe.JWE;
import org.keycloak.jose.jwe.JWEException;
import org.keycloak.jose.jwe.JWEHeader;
import org.keycloak.jose.jwk.JWKParser;
import org.keycloak.models.AuthenticatedClientSessionModel;
import org.keycloak.models.ClientModel;
import org.keycloak.models.ClientScopeModel;
import org.keycloak.models.KeyManager;
import org.keycloak.models.oid4vci.CredentialScopeModel;
import org.keycloak.models.KeycloakSession;
import org.keycloak.models.KeycloakSessionFactory;
import org.keycloak.models.RealmModel;
import org.keycloak.models.UserSessionModel;
import org.keycloak.protocol.ProtocolMapper;
import org.keycloak.protocol.oid4vc.OID4VCLoginProtocolFactory;
import org.keycloak.protocol.oid4vc.issuance.credentialbuilder.CredentialBody;
import org.keycloak.protocol.oid4vc.issuance.credentialbuilder.CredentialBuilder;
import org.keycloak.protocol.oid4vc.issuance.credentialbuilder.CredentialBuilderFactory;
import org.keycloak.protocol.oid4vc.issuance.keybinding.CNonceHandler;
import org.keycloak.protocol.oid4vc.issuance.keybinding.JwtCNonceHandler;
import org.keycloak.protocol.oid4vc.issuance.keybinding.ProofValidator;
import org.keycloak.protocol.oid4vc.issuance.mappers.OID4VCMapper;
import org.keycloak.protocol.oid4vc.issuance.signing.CredentialSigner;
import org.keycloak.protocol.oid4vc.model.CredentialIssuer;
import org.keycloak.protocol.oid4vc.model.CredentialOfferURI;
import org.keycloak.protocol.oid4vc.model.CredentialRequest;
import org.keycloak.protocol.oid4vc.model.CredentialRequestEncryptionMetadata;
import org.keycloak.protocol.oid4vc.model.CredentialResponse;
import org.keycloak.protocol.oid4vc.model.CredentialResponseEncryption;
import org.keycloak.protocol.oid4vc.model.CredentialResponseEncryptionMetadata;
import org.keycloak.protocol.oid4vc.model.CredentialsOffer;
import org.keycloak.services.ErrorResponseException;
import org.keycloak.protocol.oid4vc.model.ErrorResponse;
import org.keycloak.protocol.oid4vc.model.ErrorType;
import org.keycloak.protocol.oid4vc.model.Format;
import org.keycloak.protocol.oid4vc.model.NonceResponse;
import org.keycloak.protocol.oid4vc.model.OfferUriType;
import org.keycloak.protocol.oid4vc.model.PreAuthorizedCode;
import org.keycloak.protocol.oid4vc.model.PreAuthorizedGrant;
import org.keycloak.protocol.oid4vc.model.ProofType;
import org.keycloak.protocol.oid4vc.model.Proofs;
import org.keycloak.protocol.oid4vc.model.SupportedCredentialConfiguration;
import org.keycloak.protocol.oid4vc.model.VerifiableCredential;
import org.keycloak.protocol.oid4vc.model.ClaimsDescription;
import org.keycloak.protocol.oid4vc.utils.ClaimsPathPointer;
import org.keycloak.protocol.oidc.grants.PreAuthorizedCodeGrantType;
import org.keycloak.protocol.oidc.grants.PreAuthorizedCodeGrantTypeFactory;
import org.keycloak.protocol.oidc.utils.OAuth2Code;
import org.keycloak.protocol.oidc.utils.OAuth2CodeParser;
import org.keycloak.representations.AccessToken;
import org.keycloak.services.CorsErrorResponseException;
import org.keycloak.services.cors.Cors;
import org.keycloak.services.managers.AppAuthManager;
import org.keycloak.services.managers.AuthenticationManager;
import org.keycloak.util.JsonSerialization;
import org.keycloak.utils.MediaType;

import java.io.ByteArrayOutputStream;
import java.io.IOException;
import java.net.URLEncoder;
import java.util.stream.Collectors;
import java.nio.charset.StandardCharsets;
import java.security.PublicKey;
import java.time.Instant;
import java.util.ArrayList;
import java.util.Arrays;
import java.util.HashMap;
import java.util.List;
import java.util.Map;
import java.util.Objects;
import java.util.Optional;
import java.util.stream.Collectors;
import java.util.zip.DeflaterOutputStream;
import java.util.zip.Inflater;

/**
 * Provides the (REST-)endpoints required for the OID4VCI protocol.
 * <p>
 * {@see https://openid.net/specs/openid-4-verifiable-credential-issuance-1_0.html}
 *
 * @author <a href="https://github.com/wistefan">Stefan Wiedemann</a>
 */
public class OID4VCIssuerEndpoint {

    private static final Logger LOGGER = Logger.getLogger(OID4VCIssuerEndpoint.class);

    private Cors cors;

    private static final String CODE_LIFESPAN_REALM_ATTRIBUTE_KEY = "preAuthorizedCodeLifespanS";
    private static final int DEFAULT_CODE_LIFESPAN_S = 30;

    public static final String NONCE_PATH = "nonce";
    public static final String CREDENTIAL_PATH = "credential";
    public static final String CREDENTIAL_OFFER_PATH = "credential-offer/";
    public static final String RESPONSE_TYPE_IMG_PNG = Oid4VciConstants.RESPONSE_TYPE_IMG_PNG;
    public static final String CREDENTIAL_OFFER_URI_CODE_SCOPE = Oid4VciConstants.CREDENTIAL_OFFER_URI_CODE_SCOPE;
    private final KeycloakSession session;
    private final AppAuthManager.BearerTokenAuthenticator bearerTokenAuthenticator;
    private final TimeProvider timeProvider;

    // lifespan of the preAuthorizedCodes in seconds
    private final int preAuthorizedCodeLifeSpan;

    // constant for the OID4VCI enabled attribute key
    private static final String OID4VCI_ENABLED_ATTRIBUTE_KEY = "oid4vci.enabled";

    /**
     * Credential builders are responsible for initiating the production of
     * credentials in a specific format. Their output is an appropriate credential
     * representation to be signed by a credential signer of the same format.
     * <p></p>
     * Due to technical constraints, we explicitly load credential builders into
     * this map for they are configurable components. The key of the map is the
     * credential {@link Format} associated with the builder. The matching credential
     * signer is directly loaded from the Keycloak container.
     */
    private final Map<String, CredentialBuilder> credentialBuilders;

    public OID4VCIssuerEndpoint(KeycloakSession session,
                                Map<String, CredentialBuilder> credentialBuilders,
                                AppAuthManager.BearerTokenAuthenticator authenticator,
                                TimeProvider timeProvider,
                                int preAuthorizedCodeLifeSpan) {
        this.session = session;
        this.bearerTokenAuthenticator = authenticator;
        this.timeProvider = timeProvider;
        this.credentialBuilders = credentialBuilders;
        this.preAuthorizedCodeLifeSpan = preAuthorizedCodeLifeSpan;
    }

    public OID4VCIssuerEndpoint(KeycloakSession keycloakSession) {
        this.session = keycloakSession;
        this.bearerTokenAuthenticator = new AppAuthManager.BearerTokenAuthenticator(keycloakSession);
        this.timeProvider = new OffsetTimeProvider();

        this.credentialBuilders = loadCredentialBuilders(session);

        RealmModel realm = keycloakSession.getContext().getRealm();
        this.preAuthorizedCodeLifeSpan = Optional.ofNullable(realm.getAttribute(CODE_LIFESPAN_REALM_ATTRIBUTE_KEY))
                .map(Integer::valueOf)
                .orElse(DEFAULT_CODE_LIFESPAN_S);
    }

    /**
     * Create credential builders from configured component models in Keycloak.
     *
     * @return a map of the created credential builders with their supported formats as keys.
     */
    private Map<String, CredentialBuilder> loadCredentialBuilders(KeycloakSession keycloakSession) {
        KeycloakSessionFactory keycloakSessionFactory = keycloakSession.getKeycloakSessionFactory();
        return keycloakSessionFactory.getProviderFactoriesStream(CredentialBuilder.class)
                .map(factory -> (CredentialBuilderFactory) factory)
                .map(factory -> factory.create(keycloakSession, null))
                .collect(Collectors.toMap(CredentialBuilder::getSupportedFormat,
                        credentialBuilder ->  credentialBuilder));
    }

    /**
     * Validates whether the authenticated client is enabled for OID4VCI features.
     * <p>
     * If the client is not enabled, this method logs the status and throws a
     * {@link CorsErrorResponseException} with an appropriate error message.
     * </p>
     *
     * @throws CorsErrorResponseException if the client is not enabled for OID4VCI.
     */
    private void checkClientEnabled() {
        AuthenticatedClientSessionModel clientSession = getAuthenticatedClientSession();
        ClientModel client = clientSession.getClient();

        boolean oid4vciEnabled = Boolean.parseBoolean(client.getAttributes().get(OID4VCI_ENABLED_ATTRIBUTE_KEY));

        if (!oid4vciEnabled) {
            LOGGER.debugf("Client '%s' is not enabled for OID4VCI features.", client.getClientId());
            throw new CorsErrorResponseException(
                    cors,
                    Errors.INVALID_CLIENT,
                    "Client not enabled for OID4VCI",
                    Response.Status.FORBIDDEN
            );
        }

        LOGGER.debugf("Client '%s' is enabled for OID4VCI features.", client.getClientId());
    }

    /**
     * Generates a unique notification ID for use in CredentialResponse.
     *
     * @return a unique string identifier
     */
    private String generateNotificationId() {
        return SecretGenerator.getInstance().randomString();
    }
    
    /**
     * the OpenId4VCI nonce-endpoint
     *
     * @return a short-lived c_nonce value that must be presented in key-bound proofs at the credential endpoint.
     * @see https://openid.net/specs/openid-4-verifiable-credential-issuance-1_0-15.html#name-nonce-endpoint
     * @see https://datatracker.ietf.org/doc/html/draft-demarco-nonce-endpoint#name-nonce-response
     */
    @POST
    @Produces({MediaType.APPLICATION_JSON})
    @Path(NONCE_PATH)
    public Response getCNonce() {
        CNonceHandler cNonceHandler = session.getProvider(CNonceHandler.class);
        NonceResponse nonceResponse = new NonceResponse();
        String sourceEndpoint = OID4VCIssuerWellKnownProvider.getNonceEndpoint(session.getContext());
        String audience = OID4VCIssuerWellKnownProvider.getCredentialsEndpoint(session.getContext());
        String nonce = cNonceHandler.buildCNonce(List.of(audience), Map.of(JwtCNonceHandler.SOURCE_ENDPOINT, sourceEndpoint));
        nonceResponse.setNonce(nonce);
        return Response.ok().header(HttpHeaders.CACHE_CONTROL, "no-store").entity(nonceResponse).build();
    }

    /**
     * Provides the URI to the OID4VCI compliant credentials offer
     */
    @GET
    @Produces({MediaType.APPLICATION_JSON, RESPONSE_TYPE_IMG_PNG})
    @Path("credential-offer-uri")
    public Response getCredentialOfferURI(@QueryParam("credential_configuration_id") String vcId, @QueryParam("type") @DefaultValue("uri") OfferUriType type, @QueryParam("width") @DefaultValue("200") int width, @QueryParam("height") @DefaultValue("200") int height) {

        AuthenticatedClientSessionModel clientSession = getAuthenticatedClientSession();

        // Initialize CORS configuration and validate if the client is enabled for OID4VCI
        cors = Cors.builder()
                .auth()
                .allowedMethods("GET")
                .auth()
                .exposedHeaders(Cors.ACCESS_CONTROL_ALLOW_METHODS);

        checkClientEnabled();

        Map<String, SupportedCredentialConfiguration> credentialsMap = OID4VCIssuerWellKnownProvider.getSupportedCredentials(session);
        LOGGER.debugf("Get an offer for %s", vcId);
        if (!credentialsMap.containsKey(vcId)) {
            LOGGER.debugf("No credential with id %s exists.", vcId);
            LOGGER.debugf("Supported credentials are %s.", credentialsMap);
            throw new BadRequestException(getErrorResponse(ErrorType.INVALID_CREDENTIAL_REQUEST));
        }
        SupportedCredentialConfiguration supportedCredentialConfiguration = credentialsMap.get(vcId);

        // calculate the expiration of the preAuthorizedCode. The sessionCode will also expire at that time.
        int expiration = timeProvider.currentTimeSeconds() + preAuthorizedCodeLifeSpan;
        String preAuthorizedCode = generateAuthorizationCodeForClientSession(expiration, clientSession);

        CredentialsOffer theOffer = new CredentialsOffer()
                .setCredentialIssuer(OID4VCIssuerWellKnownProvider.getIssuer(session.getContext()))
                .setCredentialConfigurationIds(List.of(supportedCredentialConfiguration.getId()))
                .setGrants(
                        new PreAuthorizedGrant()
                                .setPreAuthorizedCode(
                                        new PreAuthorizedCode()
                                                .setPreAuthorizedCode(preAuthorizedCode)));

        String sessionCode = generateCodeForSession(expiration, clientSession);
        try {
            clientSession.setNote(sessionCode, JsonSerialization.mapper.writeValueAsString(theOffer));
        } catch (JsonProcessingException e) {
            LOGGER.errorf("Could not convert the offer POJO to JSON: %s", e.getMessage());
            throw new BadRequestException(getErrorResponse(ErrorType.INVALID_CREDENTIAL_REQUEST));
        }

        return switch (type) {
            case URI -> getOfferUriAsUri(sessionCode);
            case QR_CODE -> getOfferUriAsQr(sessionCode, width, height);
        };

    }

    private Response getOfferUriAsUri(String sessionCode) {
        CredentialOfferURI credentialOfferURI = new CredentialOfferURI()
                .setIssuer(OID4VCIssuerWellKnownProvider.getIssuer(session.getContext()) + "/protocol/" + OID4VCLoginProtocolFactory.PROTOCOL_ID + "/" + CREDENTIAL_OFFER_PATH)
                .setNonce(sessionCode);

        return Response.ok()
                .type(MediaType.APPLICATION_JSON)
                .entity(credentialOfferURI)
                .build();
    }

    private Response getOfferUriAsQr(String sessionCode, int width, int height) {
        QRCodeWriter qrCodeWriter = new QRCodeWriter();
        String encodedOfferUri = URLEncoder.encode(OID4VCIssuerWellKnownProvider.getIssuer(session.getContext()) + "/protocol/" + OID4VCLoginProtocolFactory.PROTOCOL_ID + "/" + CREDENTIAL_OFFER_PATH + sessionCode, StandardCharsets.UTF_8);
        try {
            BitMatrix bitMatrix = qrCodeWriter.encode("openid-credential-offer://?credential_offer_uri=" + encodedOfferUri, BarcodeFormat.QR_CODE, width, height);
            ByteArrayOutputStream bos = new ByteArrayOutputStream();
            MatrixToImageWriter.writeToStream(bitMatrix, "png", bos);
            return Response.ok().type(RESPONSE_TYPE_IMG_PNG).entity(bos.toByteArray()).build();
        } catch (WriterException | IOException e) {
            LOGGER.warnf("Was not able to create a qr code of dimension %s:%s.", width, height, e);
            return Response.status(Response.Status.INTERNAL_SERVER_ERROR).entity("Was not able to generate qr.").build();
        }
    }

    /**
     * Provides an OID4VCI compliant credential offer
     */
    @GET
    @Produces(MediaType.APPLICATION_JSON)
    @Path(CREDENTIAL_OFFER_PATH + "{sessionCode}")
    public Response getCredentialOffer(@PathParam("sessionCode") String sessionCode) {
        if (sessionCode == null) {
            throw new BadRequestException(getErrorResponse(ErrorType.INVALID_CREDENTIAL_REQUEST));
        }

        CredentialsOffer credentialsOffer = getOfferFromSessionCode(sessionCode);
        LOGGER.debugf("Responding with offer: %s", credentialsOffer);

        return Response.ok()
                .entity(credentialsOffer)
                .build();
    }

    private void checkScope(CredentialScopeModel requestedCredential) {
        AuthenticatedClientSessionModel clientSession = getAuthenticatedClientSession();
        String vcIssuanceFlow = clientSession.getNote(PreAuthorizedCodeGrantType.VC_ISSUANCE_FLOW);

        if (vcIssuanceFlow == null || !vcIssuanceFlow.equals(PreAuthorizedCodeGrantTypeFactory.GRANT_TYPE)) {
            AccessToken accessToken = bearerTokenAuthenticator.authenticate().getToken();
            if (Arrays.stream(accessToken.getScope().split(" "))
                    .noneMatch(tokenScope -> tokenScope.equals(requestedCredential.getScope()))) {
                LOGGER.debugf("Scope check failure: required scope = %s, " +
                                "scope in access token = %s.",
                        requestedCredential.getName(), accessToken.getScope());
                throw new CorsErrorResponseException(cors,
                        ErrorType.UNKNOWN_CREDENTIAL_CONFIGURATION.toString(),
                        "Scope check failure",
                        Response.Status.BAD_REQUEST);
            } else {
                LOGGER.debugf("Scope check success: required scope = %s, #" +
                                "scope in access token = %s.",
                        requestedCredential.getScope(), accessToken.getScope());
            }
        } else {
            clientSession.removeNote(PreAuthorizedCodeGrantType.VC_ISSUANCE_FLOW);
        }
    }

    /**
     * Returns a verifiable credential
     */
    @POST
    @Consumes({MediaType.APPLICATION_JSON, MediaType.APPLICATION_JWT})
    @Produces({MediaType.APPLICATION_JSON, MediaType.APPLICATION_JWT})
    @Path(CREDENTIAL_PATH)
    public Response requestCredential(String requestPayload) {
        LOGGER.debugf("Received credentials request with payload: %s", requestPayload);

        if (requestPayload == null || requestPayload.trim().isEmpty()) {
            String errorMessage = "Request payload is null or empty.";
            LOGGER.debug(errorMessage);
            throw new BadRequestException(getErrorResponse(ErrorType.INVALID_CREDENTIAL_REQUEST, errorMessage));
        }

        cors = Cors.builder().auth().allowedMethods("POST").auth().exposedHeaders(Cors.ACCESS_CONTROL_ALLOW_METHODS);

        CredentialIssuer issuerMetadata = (CredentialIssuer) new OID4VCIssuerWellKnownProvider(session).getConfig();
        CredentialRequestEncryptionMetadata requestEncryptionMetadata = issuerMetadata.getCredentialRequestEncryption();
        boolean isRequestEncryptionRequired = Optional.ofNullable(requestEncryptionMetadata)
                .map(CredentialRequestEncryptionMetadata::isEncryptionRequired)
                .orElse(false);

        // Determine if the request is a JWE
        String contentType = session.getContext().getHttpRequest().getHttpHeaders()
                .getHeaderString(HttpHeaders.CONTENT_TYPE);
        if (contentType != null) {
            contentType = contentType.split(";")[0].trim(); // Handle parameters like charset
        }
        boolean isJwe = MediaType.APPLICATION_JWT.equalsIgnoreCase(contentType)
                || looksLikeCompactJwe(requestPayload);

        if (isRequestEncryptionRequired && !isJwe) {
            String errorMessage = "Encryption is required by the Credential Issuer, but the request is not a JWE.";
            LOGGER.debug(errorMessage);
            throw new BadRequestException(getErrorResponse(ErrorType.INVALID_ENCRYPTION_PARAMETERS, errorMessage));
        }

        CredentialRequest credentialRequestVO;
        if (isJwe) {
            if (requestEncryptionMetadata == null) {
                String errorMessage = "Received encrypted request, but credential_request_encryption is not supported.";
                LOGGER.debug(errorMessage);
                throw new BadRequestException(getErrorResponse(ErrorType.INVALID_ENCRYPTION_PARAMETERS, errorMessage));
            }
            try {
                credentialRequestVO = decryptCredentialRequest(requestPayload, requestEncryptionMetadata);
            } catch (Exception e) {
                String errorMessage = "Failed to decrypt JWE: " + e.getMessage();
                LOGGER.debug(errorMessage);
                throw new BadRequestException(getErrorResponse(ErrorType.INVALID_ENCRYPTION_PARAMETERS, errorMessage));
            }
        } else {
            try {
                credentialRequestVO = JsonSerialization.mapper.readValue(requestPayload, CredentialRequest.class);
            } catch (JsonProcessingException e) {
                String errorMessage = "Failed to parse JSON request: " + e.getMessage();
                LOGGER.debug(errorMessage);
                throw new BadRequestException(getErrorResponse(ErrorType.INVALID_CREDENTIAL_REQUEST, errorMessage));
            }
        }

        // Authenticate after parsing to avoid processing invalid requests
        AuthenticationManager.AuthResult authResult = getAuthResult();

        // Validate encryption parameters if present
        CredentialResponseEncryption encryptionParams = credentialRequestVO.getCredentialResponseEncryption();
        CredentialResponseEncryptionMetadata encryptionMetadata = OID4VCIssuerWellKnownProvider.getCredentialResponseEncryption(session);
        boolean isEncryptionRequired = Optional.of(encryptionMetadata)
                .map(CredentialResponseEncryptionMetadata::getEncryptionRequired)
                .orElse(false);

        // Check if encryption is required but not provided
        if (isEncryptionRequired && encryptionParams == null) {
            String errorMessage = "Response encryption is required by the Credential Issuer, but no encryption parameters were provided.";
            LOGGER.debug(errorMessage);
            throw new BadRequestException(getErrorResponse(ErrorType.INVALID_ENCRYPTION_PARAMETERS, errorMessage));
        }

        // Validate encryption parameters if provided
        if (encryptionParams != null) {
            validateEncryptionParameters(encryptionParams);

            // Select and validate alg
            String selectedAlg = selectKeyManagementAlg(encryptionMetadata, encryptionParams.getJwk());
            if (selectedAlg == null) {
                String errorMessage = String.format("No supported key management algorithm (alg) for provided JWK (kty=%s)",
                        encryptionParams.getJwk().getKeyType());
                LOGGER.debug(errorMessage);
                throw new BadRequestException(getErrorResponse(ErrorType.INVALID_ENCRYPTION_PARAMETERS, errorMessage));
            }

            // Check if enc is supported
            if (!encryptionMetadata.getEncValuesSupported().contains(encryptionParams.getEnc())) {
                String errorMessage = String.format("Unsupported content encryption algorithm: enc=%s",
                        encryptionParams.getEnc());
                LOGGER.debug(errorMessage);
                throw new BadRequestException(getErrorResponse(ErrorType.INVALID_ENCRYPTION_PARAMETERS, errorMessage));
            }

            // Check compression (unchanged)
            if (encryptionParams.getZip() != null &&
                    !isSupportedCompression(encryptionMetadata, encryptionParams.getZip())) {
                String errorMessage = String.format("Unsupported compression parameter: zip=%s",
                        encryptionParams.getZip());
                LOGGER.debug(errorMessage);
                throw new BadRequestException(getErrorResponse(ErrorType.INVALID_ENCRYPTION_PARAMETERS, errorMessage));
            }
        }

        // checkClientEnabled call after authentication
        checkClientEnabled();

        // Both credential_configuration_id and credential_identifier are optional.
        // If the credential_configuration_id is present, credential_identifier can't be present.
        // But this implementation will tolerate the presence of both, waiting for clarity in specifications.
        // This implementation will privilege the presence of the credential_configuration_id.
        String requestedCredentialConfigurationId = credentialRequestVO.getCredentialConfigurationId();
        String requestedCredentialIdentifier = credentialRequestVO.getCredentialIdentifier();

        // Check if at least one of both is available.
        if (requestedCredentialConfigurationId == null && requestedCredentialIdentifier == null) {
            LOGGER.debugf("Missing both credential_configuration_id and credential_identifier. At least one must be specified.");
            throw new BadRequestException(getErrorResponse(ErrorType.MISSING_CREDENTIAL_IDENTIFIER_AND_CONFIGURATION_ID));
        }

<<<<<<< HEAD
        CredentialScopeModel requestedCredential;

        // If credential_identifier is provided, try to retrieve stored credential context first
        if (credentialRequestVO.getCredentialIdentifier() != null) {
            String contextKey = "CREDENTIAL_CONTEXT_" + credentialRequestVO.getCredentialIdentifier();
            String storedContextJson = authResult.getSession().getNote(contextKey);

            if (storedContextJson != null && !storedContextJson.isEmpty()) {
                try {
                    Map<String, Object> storedContext = JsonSerialization.readValue(storedContextJson, Map.class);
                    String storedCredentialConfigurationId = (String) storedContext.get("credentialConfigurationId");

                    // Use the stored credential configuration ID to find the credential scope
                    Map<String, SupportedCredentialConfiguration> supportedCredentials = OID4VCIssuerWellKnownProvider.getSupportedCredentials(session);
                    if (supportedCredentials.containsKey(storedCredentialConfigurationId)) {
                        SupportedCredentialConfiguration config = supportedCredentials.get(storedCredentialConfigurationId);
                        ClientModel client = session.getContext().getClient();
                        Map<String, ClientScopeModel> clientScopes = client.getClientScopes(false);
                        ClientScopeModel clientScope = clientScopes.get(config.getScope());

                        if (clientScope != null) {
                            requestedCredential = new CredentialScopeModel(clientScope);
                        } else {
                            LOGGER.errorf("Client scope not found for stored credential configuration: %s", config.getScope());
                            throw new BadRequestException(getErrorResponse(ErrorType.UNKNOWN_CREDENTIAL_CONFIGURATION));
                        }
                    } else {
                        LOGGER.errorf("Stored credential configuration not found: %s", storedCredentialConfigurationId);
                        throw new BadRequestException(getErrorResponse(ErrorType.UNKNOWN_CREDENTIAL_CONFIGURATION));
                    }
                } catch (Exception e) {
                    LOGGER.errorf(e, "Failed to parse stored credential context for identifier: %s", credentialRequestVO.getCredentialIdentifier());
                    throw new BadRequestException(getErrorResponse(ErrorType.UNKNOWN_CREDENTIAL_IDENTIFIER));
                }
=======
        // Find the requested credential
        CredentialScopeModel requestedCredential = credentialRequestVO.findCredentialScope(session).orElseThrow(() -> {
            LOGGER.debugf("Credential for request '%s' not found.", credentialRequestVO.toString());
            
            // Determine the appropriate error type based on what was requested
            ErrorType errorType;
            if (credentialRequestVO.getCredentialConfigurationId() != null) {
                errorType = ErrorType.UNKNOWN_CREDENTIAL_CONFIGURATION;
>>>>>>> d512a6bb
            } else {
                // No stored context found, try to use credential_identifier as a direct scope name
                try {
                    requestedCredential = credentialRequestVO.findCredentialScope(session).orElseThrow(() -> {
                        LOGGER.errorf("Credential scope not found for identifier: %s", credentialRequestVO.getCredentialIdentifier());
                        return new BadRequestException(getErrorResponse(ErrorType.UNKNOWN_CREDENTIAL_IDENTIFIER));
                    });
                } catch (Exception e) {
                    LOGGER.errorf(e, "Failed to find credential scope for identifier: %s", credentialRequestVO.getCredentialIdentifier());
                    throw new BadRequestException(getErrorResponse(ErrorType.UNKNOWN_CREDENTIAL_IDENTIFIER));
                }
            }
        } else if (credentialRequestVO.getCredentialConfigurationId() != null) {
            // Use credential_configuration_id for direct lookup
            requestedCredential = credentialRequestVO.findCredentialScope(session).orElseThrow(() -> {
                LOGGER.errorf("Credential scope not found for configuration ID: %s", credentialRequestVO.getCredentialConfigurationId());
                return new BadRequestException(getErrorResponse(ErrorType.UNKNOWN_CREDENTIAL_CONFIGURATION));
            });
        } else {
            // Neither provided - this should not happen due to earlier validation
            throw new BadRequestException(getErrorResponse(ErrorType.MISSING_CREDENTIAL_IDENTIFIER_AND_CONFIGURATION_ID));
        }

        checkScope(requestedCredential);

        SupportedCredentialConfiguration supportedCredential =
                OID4VCIssuerWellKnownProvider.toSupportedCredentialConfiguration(session, requestedCredential);

        Object theCredential = getCredential(authResult, supportedCredential, credentialRequestVO);

        // Generate credential response
        CredentialResponse responseVO = new CredentialResponse()
                .addCredential(theCredential)
                .setNotificationId(generateNotificationId());

        // Encrypt all responses if encryption parameters are provided, except for error credential responses
        if (encryptionParams != null && !(theCredential instanceof ErrorResponse)) {
            String jwe = encryptCredentialResponse(responseVO, encryptionParams);
            return Response.ok()
                    .type(MediaType.APPLICATION_JWT)
                    .entity(jwe)
                    .build();
        }

        return Response.ok().entity(responseVO).build();
    }

    /**
     * Decrypts a JWE-encoded Credential Request and validates it against metadata.
     *
     * @param jweString The JWE compact serialization
     * @param metadata The CredentialRequestEncryptionMetadata
     * @return The parsed CredentialRequest
     * @throws JWEException If decryption or validation fails
     */
    private CredentialRequest decryptCredentialRequest(String jweString, CredentialRequestEncryptionMetadata metadata) throws Exception {
        JWE jwe = new JWE(jweString);
        JWEHeader header = (JWEHeader) jwe.getHeader();

        // Validate alg and enc against supported values
        String enc = header.getEncryptionAlgorithm();
        if (!metadata.getEncValuesSupported().contains(enc)) {
            String errorMessage = String.format("Unsupported content encryption algorithm: enc=%s", enc);
            LOGGER.debugf(errorMessage);
            throw new JWEException(String.valueOf(ErrorType.INVALID_ENCRYPTION_PARAMETERS));
        }

        // Handle compression if present
        String zip = header.getCompressionAlgorithm();
        if (zip != null && (metadata.getZipValuesSupported() == null || !metadata.getZipValuesSupported().contains(zip))) {
            String errorMessage = String.format("Unsupported compression algorithm: zip=%s", zip);
            LOGGER.debugf(errorMessage);
            throw new JWEException(String.valueOf(ErrorType.INVALID_ENCRYPTION_PARAMETERS));
        }

        // Get a private key from KeyManager based on kid
        String kid = header.getKeyId();
        if (kid == null) {
            throw new JWEException("Missing kid in JWE header");
        }

        RealmModel realm = session.getContext().getRealm();
        KeyManager keyManager = session.keys();
        List<KeyWrapper> matchingKeys = keyManager.getKeysStream(realm)
                .filter(key -> KeyUse.ENC.equals(key.getUse()) && kid.equals(key.getKid()))
                .collect(Collectors.toList());

        if (matchingKeys.isEmpty()) {
            throw new JWEException("No encryption key found for kid: " + kid);
        }
        if (matchingKeys.size() > 1) {
            throw new JWEException("Multiple encryption keys found for kid: " + kid);
        }
        KeyWrapper keyWrapper = matchingKeys.get(0);

        // Set the decryption key
        jwe.getKeyStorage().setDecryptionKey(keyWrapper.getPrivateKey());

        // Decrypt the JWE
        try {
            jwe.verifyAndDecodeJwe();
        } catch (JWEException e) {
            throw new JWEException("Failed to decrypt JWE: " + e.getMessage());
        }

        // Handle decompression if zip=DEF
        byte[] content = jwe.getContent();
        if (zip != null && "DEF".equals(zip)) {
            content = decompress(content, zip);
        }

        // Parse decrypted content to CredentialRequest
        try {
            return JsonSerialization.mapper.readValue(content, CredentialRequest.class);
        } catch (JsonProcessingException e) {
            throw new JWEException("Failed to parse decrypted JWE payload: " + e.getMessage());
        }
    }


    /**
     * Decompresses content using the specified algorithm.
     *
     * @param content The compressed content
     * @param zipAlgorithm The compression algorithm (e.g., "DEF")
     * @return The decompressed content
     * @throws JWEException If decompression fails
     */
    // TODO handle compression/decompression transparently at the JWE software layer.
    private byte[] decompress(byte[] content, String zipAlgorithm) throws JWEException {
        if ("DEF".equals(zipAlgorithm)) {
            try {
                // Tests compress with raw DEFLATE (nowrap=true).
                Inflater inflater = new Inflater(true);
                inflater.setInput(content);
                ByteArrayOutputStream out = new ByteArrayOutputStream();
                byte[] buffer = new byte[1024];
                while (!inflater.finished()) {
                    int count = inflater.inflate(buffer);
                    if (count == 0 && inflater.needsInput()) {
                        break;
                    }
                    out.write(buffer, 0, count);
                }
                return out.toByteArray();
            } catch (Exception e) {
                throw new JWEException("Failed to decompress: " + e.getMessage());
            }
        }
        throw new JWEException("Unsupported compression algorithm");
    }

    private boolean looksLikeCompactJwe(String payload) {
        if (payload == null) return false;
        // Compact JWE serialization consists of 5 dot-separated base64url parts
        int parts = payload.split("\\.").length;
        return parts == 5;
    }

    private String selectKeyManagementAlg(CredentialResponseEncryptionMetadata metadata, JWK jwk) {
        List<String> supportedAlgs = metadata.getAlgValuesSupported();
        if (supportedAlgs == null || supportedAlgs.isEmpty()) {
            return null;
        }

        // The alg parameter MUST be present in the JWK
        String jwkAlg = jwk.getAlgorithm();
        if (jwkAlg == null) {
            // If alg is missing from JWK, this is invalid
            LOGGER.debugf("JWK is missing required 'alg' parameter for key type: %s", jwk.getKeyType());
            return null;
        }

        // Verify the alg is supported by the server
        if (supportedAlgs.contains(jwkAlg)) {
            return jwkAlg;
        }

        // If the JWK's alg is not supported, we cannot proceed
        LOGGER.debugf("JWK algorithm '%s' is not supported by the server. Supported algorithms: %s",
                jwkAlg, supportedAlgs);
        return null;
    }

    /**
     * Encrypts a CredentialResponse as a JWE using the provided encryption parameters.
     *
     * @param response The CredentialResponse to encrypt
     * @param encryptionParams The encryption parameters (alg, enc, jwk)
     * @return The compact JWE serialization
     * @throws BadRequestException If encryption parameters are invalid
     * @throws WebApplicationException If encryption fails due to server issues
     */
    private String encryptCredentialResponse(CredentialResponse response, CredentialResponseEncryption encryptionParams) {
        validateEncryptionParameters(encryptionParams);

        String enc = encryptionParams.getEnc();
        String zip = encryptionParams.getZip();
        JWK jwk = encryptionParams.getJwk();

        // Parse public key
        PublicKey publicKey;
        try {
            publicKey = JWKParser.create(jwk).toPublicKey();
            if (publicKey == null) {
                LOGGER.debug("Invalid JWK: Failed to parse public key");
                throw new BadRequestException(getErrorResponse(ErrorType.INVALID_ENCRYPTION_PARAMETERS,
                        "Invalid JWK: Failed to parse public key."));
            }
        } catch (Exception e) {
            LOGGER.debugf("Failed to parse JWK: %s", e.getMessage());
            throw new BadRequestException(getErrorResponse(ErrorType.INVALID_ENCRYPTION_PARAMETERS,
                    "Invalid JWK: Failed to parse public key."));
        }

        // Retrieve metadata
        CredentialResponseEncryptionMetadata metadata = OID4VCIssuerWellKnownProvider.getCredentialResponseEncryption(session);

        // Select alg
        String selectedAlg = selectKeyManagementAlg(metadata, jwk);
        if (selectedAlg == null) {
            throw new BadRequestException(getErrorResponse(ErrorType.INVALID_ENCRYPTION_PARAMETERS,
                    "No supported key management algorithm for provided JWK."));
        }

        // Perform encryption
        try {
            byte[] content = JsonSerialization.writeValueAsBytes(response);

            // Apply compression if specified
            if (zip != null) {
                content = compressContent(content, zip);
            }

            JWEHeader header = new JWEHeader.JWEHeaderBuilder()
                    .algorithm(selectedAlg)
                    .encryptionAlgorithm(enc)
                    .compressionAlgorithm(zip)
                    .keyId(jwk.getKeyId())
                    .build();

            JWE jwe = new JWE()
                    .header(header)
                    .content(content);
            jwe.getKeyStorage().setEncryptionKey(publicKey);


            return jwe.encodeJwe();
        } catch (IOException e) {
            LOGGER.errorf("Serialization failed: %s", e.getMessage());
            throw new WebApplicationException(
                    Response.status(Response.Status.INTERNAL_SERVER_ERROR)
                            .entity(new ErrorResponse().setErrorDescription("Failed to serialize response"))
                            .type(MediaType.APPLICATION_JSON)
                            .build());
        } catch (JWEException e) {
            LOGGER.errorf("Encryption operation failed: %s", e.getMessage());
            throw new WebApplicationException(
                    Response.status(Response.Status.BAD_REQUEST)
                            .entity(new ErrorResponse().setErrorDescription("Encryption operation failed: " + e.getMessage()))
                            .type(MediaType.APPLICATION_JSON)
                            .build());
        }
    }

    /**
     * Compress content using the specified algorithm
     */
    // TODO handle compression/decompression transparently at the JWE software layer.
    private byte[] compressContent(byte[] content, String zipAlgorithm) throws IOException {
        if ("DEF".equals(zipAlgorithm)) {
            ByteArrayOutputStream out = new ByteArrayOutputStream();
            try (DeflaterOutputStream deflate = new DeflaterOutputStream(out)) {
                deflate.write(content);
            }
            return out.toByteArray();
        }
        throw new IllegalArgumentException("Unsupported compression algorithm: " + zipAlgorithm);
    }


    /**
     * Validate the encryption parameters for a credential response.
     *
     * @param encryptionParams The encryption parameters to validate
     * @throws BadRequestException If the encryption parameters are invalid
     */
    private void validateEncryptionParameters(CredentialResponseEncryption encryptionParams) {
        if (encryptionParams == null) {
            throw new BadRequestException(getErrorResponse(ErrorType.INVALID_ENCRYPTION_PARAMETERS,
                    "Missing required encryption parameters (enc and jwk)."));
        }

        List<String> missingParams = new ArrayList<>();
        if (encryptionParams.getEnc() == null) missingParams.add("enc");
        if (encryptionParams.getJwk() == null) missingParams.add("jwk");

        if (!missingParams.isEmpty()) {
            throw new BadRequestException(getErrorResponse(
                    ErrorType.INVALID_ENCRYPTION_PARAMETERS,
                    String.format("Missing required parameters: %s", String.join(", ", missingParams))
            ));
        }

        if (!isValidJwkForEncryption(encryptionParams.getJwk())) {
            String errorMessage = "Invalid JWK: Not suitable for encryption";
            LOGGER.debug(errorMessage);
            throw new BadRequestException(getErrorResponse(ErrorType.INVALID_ENCRYPTION_PARAMETERS, errorMessage));
        }
    }

    /**
     * Validates if the provided JWK is suitable for encryption.
     *
     * @param jwk The JWK to validate
     * @return true if the JWK is valid for encryption, false otherwise
     */
    private boolean isValidJwkForEncryption(JWK jwk) {
        if (jwk == null) {
            return false;
        }
        String publicKeyUse = jwk.getPublicKeyUse();
        return publicKeyUse == null || "enc".equals(publicKeyUse);
    }

    private boolean isSupportedCompression(CredentialResponseEncryptionMetadata metadata, String zip) {
        return metadata != null &&
                metadata.getZipValuesSupported() != null &&
                metadata.getZipValuesSupported().contains(zip);
    }

    private AuthenticatedClientSessionModel getAuthenticatedClientSession() {
        AuthenticationManager.AuthResult authResult = getAuthResult();
        UserSessionModel userSessionModel = authResult.getSession();

        AuthenticatedClientSessionModel clientSession = userSessionModel.
                getAuthenticatedClientSessionByClient(
                        authResult.getClient().getId());
        if (clientSession == null) {
            throw new BadRequestException(getErrorResponse(ErrorType.INVALID_TOKEN));
        }
        return clientSession;
    }

    private AuthenticationManager.AuthResult getAuthResult() {
        return getAuthResult(new BadRequestException(getErrorResponse(ErrorType.INVALID_TOKEN)));
    }

    // get the auth result from the authentication manager
    private AuthenticationManager.AuthResult getAuthResult(WebApplicationException errorResponse) {
        AuthenticationManager.AuthResult authResult = bearerTokenAuthenticator.authenticate();
        if (authResult == null) {
            throw errorResponse;
        }
        return authResult;
    }

    /**
     * Get a signed credential
     *
     * @param authResult          authResult containing the userSession to create the credential for
     * @param credentialConfig    the supported credential configuration
     * @param credentialRequestVO the credential request
     * @return the signed credential
     */
    private Object getCredential(AuthenticationManager.AuthResult authResult,
                                 SupportedCredentialConfiguration credentialConfig,
                                 CredentialRequest credentialRequestVO) {

        // Get the client scope model from the credential configuration
        CredentialScopeModel credentialScopeModel = getClientScopeModel(credentialConfig);

        // Get the protocol mappers from the client scope
        List<OID4VCMapper> protocolMappers = credentialScopeModel.getProtocolMappersStream()
                .map(pm -> {
                    if (session.getProvider(ProtocolMapper.class, pm.getProtocolMapper()) instanceof OID4VCMapper mapperFactory) {
                        ProtocolMapper protocolMapper = mapperFactory.create(session);
                        if (protocolMapper instanceof OID4VCMapper oid4VCMapper) {
                            oid4VCMapper.setMapperModel(pm, credentialScopeModel.getFormat());
                            return oid4VCMapper;
                        }
                    }
                    LOGGER.warnf("The protocol mapper %s is not an instance of OID4VCMapper.", pm.getId());
                    return null;
                })
                .filter(Objects::nonNull)
                .toList();

        VCIssuanceContext vcIssuanceContext = getVCToSign(protocolMappers, credentialConfig, authResult, credentialRequestVO);

        // Enforce key binding prior to signing if necessary
        enforceKeyBindingIfProofProvided(vcIssuanceContext);

        // Retrieve matching credential signer
        CredentialSigner<?> credentialSigner = session.getProvider(CredentialSigner.class,
                credentialConfig.getFormat());

        return Optional.ofNullable(credentialSigner)
                .map(signer -> signer.signCredential(
                        vcIssuanceContext.getCredentialBody(),
                        credentialConfig.getCredentialBuildConfig()
                ))
                .orElseThrow(() -> {
                    String message = String.format("No signer found for format '%s'.", credentialConfig.getFormat());
                    return new BadRequestException(
                            message,
                            getErrorResponse(ErrorType.UNKNOWN_CREDENTIAL_CONFIGURATION, message)
                    );
                });
    }

    private CredentialScopeModel getClientScopeModel(SupportedCredentialConfiguration credentialConfig) {
        // Get the current client from the session
        ClientModel clientModel = session.getContext().getClient();

        // Get the client scope that matches the credentialConfig scope
        Map<String, ClientScopeModel> clientScopes = clientModel.getClientScopes(false);
        ClientScopeModel clientScopeModel = clientScopes.get(credentialConfig.getScope());

        if (clientScopeModel == null) {
            throw new BadRequestException("Client scope not found for the specified scope: " + credentialConfig.getScope());
        }

        return new CredentialScopeModel(clientScopeModel);
    }

    private String generateCodeForSession(int expiration, AuthenticatedClientSessionModel clientSession) {
        String codeId = SecretGenerator.getInstance().randomString();
        String nonce = SecretGenerator.getInstance().randomString();
        OAuth2Code oAuth2Code = new OAuth2Code(codeId, expiration, nonce, CREDENTIAL_OFFER_URI_CODE_SCOPE, null, null, null, null,
                clientSession.getUserSession().getId());

        return OAuth2CodeParser.persistCode(session, clientSession, oAuth2Code);
    }

    private CredentialsOffer getOfferFromSessionCode(String sessionCode) {
        EventBuilder eventBuilder = new EventBuilder(session.getContext().getRealm(), session,
                session.getContext().getConnection());
        OAuth2CodeParser.ParseResult result = OAuth2CodeParser.parseCode(session, sessionCode,
                session.getContext().getRealm(),
                eventBuilder);
        if (result.isExpiredCode() || result.isIllegalCode() || !result.getCodeData().getScope().equals(CREDENTIAL_OFFER_URI_CODE_SCOPE)) {
            throw new BadRequestException(getErrorResponse(ErrorType.INVALID_TOKEN));
        }
        try {
            String offer = result.getClientSession().getNote(sessionCode);
            return JsonSerialization.mapper.readValue(offer, CredentialsOffer.class);
        } catch (JsonProcessingException e) {
            LOGGER.errorf("Could not convert JSON to POJO: %s", e);
            throw new BadRequestException(getErrorResponse(ErrorType.INVALID_TOKEN));
        } finally {
            result.getClientSession().removeNote(sessionCode);
        }
    }

    private String generateAuthorizationCodeForClientSession(int expiration, AuthenticatedClientSessionModel clientSessionModel) {
        return PreAuthorizedCodeGrantType.getPreAuthorizedCode(session, clientSessionModel, expiration);
    }

    private Response getErrorResponse(ErrorType errorType) {
        return getErrorResponse(errorType, null);
    }

    private Response getErrorResponse(ErrorType errorType, String errorDescription) {
        var errorResponse = new ErrorResponse();
        errorResponse.setError(errorType).setErrorDescription(errorDescription);
        return Response
                .status(Response.Status.BAD_REQUEST)
                .entity(errorResponse)
                .type(MediaType.APPLICATION_JSON)
                .build();
    }

    // builds the unsigned credential by applying all protocol mappers.
    private VCIssuanceContext getVCToSign(List<OID4VCMapper> protocolMappers, SupportedCredentialConfiguration credentialConfig,
                                          AuthenticationManager.AuthResult authResult, CredentialRequest credentialRequestVO) {
        // set the required claims
        VerifiableCredential vc = new VerifiableCredential()
                .setIssuanceDate(Instant.ofEpochMilli(timeProvider.currentTimeMillis()))
                .setType(List.of(credentialConfig.getScope()));

        Map<String, Object> subjectClaims = new HashMap<>();
        protocolMappers
                .forEach(mapper -> mapper.setClaimsForSubject(subjectClaims, authResult.getSession()));

        Map<String, Object> filteredSubjectClaims = applyClaimsFiltering(subjectClaims, authResult.getSession(), credentialConfig.getScope());

        filteredSubjectClaims.forEach((key, value) -> vc.getCredentialSubject().setClaims(key, value));

        protocolMappers
                .forEach(mapper -> mapper.setClaimsForCredential(vc, authResult.getSession()));

        LOGGER.debugf("The credential to sign is: %s", vc);

        // Build format-specific credential
        CredentialBody credentialBody = this.findCredentialBuilder(credentialConfig)
                .buildCredentialBody(vc, credentialConfig.getCredentialBuildConfig());

        return new VCIssuanceContext()
                .setAuthResult(authResult)
                .setCredentialBody(credentialBody)
                .setCredentialConfig(credentialConfig)
                .setCredentialRequest(credentialRequestVO);
    }

    /**
     * Enforce key binding: Validate proof and bind associated key to credential in issuance context.
     */
    private void enforceKeyBindingIfProofProvided(VCIssuanceContext vcIssuanceContext) {
        Proofs proofs = vcIssuanceContext.getCredentialRequest().getProofs();
        if (proofs == null) {
            LOGGER.debugf("No proofs provided, skipping key binding");
            return;
        }

        // Validate each JWT proof if present
        if (proofs.getJwt() != null && !proofs.getJwt().isEmpty()) {
            validateProofs(vcIssuanceContext, ProofType.JWT);
        }
    }

    private void validateProofs(VCIssuanceContext vcIssuanceContext, String proofType) {
        ProofValidator proofValidator = session.getProvider(ProofValidator.class, proofType);
        if (proofValidator == null) {
            throw new BadRequestException(String.format("Unable to validate proofs of type %s", proofType));
        }

        // Validate proof and bind public key(s) to credential
        try {
            List<JWK> jwks = proofValidator.validateProof(vcIssuanceContext);
            if (jwks != null && !jwks.isEmpty()) {
                if (jwks.size() > 1) {
                    LOGGER.warnf("Multiple keys (%d) returned for proof validation—only the first will be used", jwks.size());
                }
                // Bind only the first key for VC compatibility
                vcIssuanceContext.getCredentialBody().addKeyBinding(jwks.get(0));
            }
        } catch (VCIssuerException e) {
            if (e.getErrorType() == ErrorType.INVALID_NONCE) {
                throw new ErrorResponseException(
                        ErrorType.INVALID_NONCE.getValue(),
                        "The proofs parameter in the Credential Request uses an invalid nonce",
                        Response.Status.BAD_REQUEST
                );
            }
            throw new BadRequestException("Could not validate provided proof", e);
        }
    }

    private CredentialBuilder findCredentialBuilder(SupportedCredentialConfiguration credentialConfig) {
        String format = credentialConfig.getFormat();
        CredentialBuilder credentialBuilder = credentialBuilders.get(format);

        if (credentialBuilder == null) {
            String message = String.format("No credential builder found for format %s", format);
            throw new BadRequestException(message, getErrorResponse(ErrorType.UNKNOWN_CREDENTIAL_CONFIGURATION, message));
        }

        return credentialBuilder;
    }

    /**
     * Applies claims filtering based on stored authorization details claims.
     * If no claims filtering is requested, returns all claims unchanged.
     *
     * @param allClaims   all available claims
     * @param userSession the user session
     * @param scope       the credential scope
     * @return filtered claims based on authorization details
     */
    private Map<String, Object> applyClaimsFiltering(Map<String, Object> allClaims, UserSessionModel userSession, String scope) {
        try {
            // Look for stored claims in user session notes
            String claimsKey = "AUTHORIZATION_DETAILS_CLAIMS_" + scope;
            String storedClaimsJson = userSession.getNote(claimsKey);

            if (storedClaimsJson != null && !storedClaimsJson.isEmpty()) {
                try {
                    // Parse the stored claims from JSON
                    List<ClaimsDescription> storedClaims =
                            JsonSerialization.readValue(storedClaimsJson,
                                    new TypeReference<List<ClaimsDescription>>() {
                                    });

                    if (storedClaims != null && !storedClaims.isEmpty()) {
                        Map<String, Object> filteredClaims = ClaimsPathPointer.filterClaimsByAuthorizationDetails(
                                allClaims, storedClaims);
                        return filteredClaims;
                    } else {
                        LOGGER.infof("Stored claims list is null or empty");
                    }
                } catch (Exception e) {
                    LOGGER.errorf(e, "Failed to parse stored claims for scope %s", scope);
                }
            } else {
                LOGGER.infof("No stored claims found for scope %s", scope);
            }
            // No claims filtering requested, return all claims
            return allClaims;

        } catch (IllegalArgumentException e) {
            // Mandatory claim missing - this should fail credential issuance
            String errorMessage = e.getMessage();
            if (errorMessage.contains("Mandatory claim not found:")) {
                LOGGER.errorf("Mandatory claim missing during claims filtering for scope %s: %s", scope, errorMessage);
                throw new BadRequestException("Credential issuance failed: " + errorMessage +
                        ". The requested mandatory claim is not available in the user profile.");
            } else {
                LOGGER.errorf("Claims filtering error for scope %s: %s", scope, errorMessage);
                throw new BadRequestException("Credential issuance failed: " + errorMessage);
            }
        } catch (Exception e) {
            // Log error but continue with all claims to avoid breaking existing functionality
            LOGGER.errorf(e, "Unexpected error during claims filtering for scope %s, continuing with all claims", scope);
            return allClaims;
        }
    }
}<|MERGE_RESOLUTION|>--- conflicted
+++ resolved
@@ -510,7 +510,7 @@
             throw new BadRequestException(getErrorResponse(ErrorType.MISSING_CREDENTIAL_IDENTIFIER_AND_CONFIGURATION_ID));
         }
 
-<<<<<<< HEAD
+
         CredentialScopeModel requestedCredential;
 
         // If credential_identifier is provided, try to retrieve stored credential context first
@@ -545,16 +545,6 @@
                     LOGGER.errorf(e, "Failed to parse stored credential context for identifier: %s", credentialRequestVO.getCredentialIdentifier());
                     throw new BadRequestException(getErrorResponse(ErrorType.UNKNOWN_CREDENTIAL_IDENTIFIER));
                 }
-=======
-        // Find the requested credential
-        CredentialScopeModel requestedCredential = credentialRequestVO.findCredentialScope(session).orElseThrow(() -> {
-            LOGGER.debugf("Credential for request '%s' not found.", credentialRequestVO.toString());
-            
-            // Determine the appropriate error type based on what was requested
-            ErrorType errorType;
-            if (credentialRequestVO.getCredentialConfigurationId() != null) {
-                errorType = ErrorType.UNKNOWN_CREDENTIAL_CONFIGURATION;
->>>>>>> d512a6bb
             } else {
                 // No stored context found, try to use credential_identifier as a direct scope name
                 try {
@@ -571,7 +561,7 @@
             // Use credential_configuration_id for direct lookup
             requestedCredential = credentialRequestVO.findCredentialScope(session).orElseThrow(() -> {
                 LOGGER.errorf("Credential scope not found for configuration ID: %s", credentialRequestVO.getCredentialConfigurationId());
-                return new BadRequestException(getErrorResponse(ErrorType.UNKNOWN_CREDENTIAL_CONFIGURATION));
+                throw new BadRequestException(getErrorResponse(ErrorType.UNKNOWN_CREDENTIAL_CONFIGURATION));
             });
         } else {
             // Neither provided - this should not happen due to earlier validation
