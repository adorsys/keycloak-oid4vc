/*
 * Copyright 2024 Red Hat, Inc. and/or its affiliates
 * and other contributors as indicated by the @author tags.
 *
 * Licensed under the Apache License, Version 2.0 (the "License");
 * you may not use this file except in compliance with the License.
 * You may obtain a copy of the License at
 *
 * http://www.apache.org/licenses/LICENSE-2.0
 *
 * Unless required by applicable law or agreed to in writing, software
 * distributed under the License is distributed on an "AS IS" BASIS,
 * WITHOUT WARRANTIES OR CONDITIONS OF ANY KIND, either express or implied.
 * See the License for the specific language governing permissions and
 * limitations under the License.
 */

package org.keycloak.protocol.oid4vc.issuance;

import com.fasterxml.jackson.core.JsonProcessingException;
import com.fasterxml.jackson.databind.ObjectMapper;
import com.google.zxing.BarcodeFormat;
import com.google.zxing.WriterException;
import com.google.zxing.client.j2se.MatrixToImageWriter;
import com.google.zxing.common.BitMatrix;
import com.google.zxing.qrcode.QRCodeWriter;
import jakarta.ws.rs.BadRequestException;
import jakarta.ws.rs.Consumes;
import jakarta.ws.rs.DefaultValue;
import jakarta.ws.rs.GET;
import jakarta.ws.rs.POST;
import jakarta.ws.rs.Path;
import jakarta.ws.rs.PathParam;
import jakarta.ws.rs.Produces;
import jakarta.ws.rs.QueryParam;
import jakarta.ws.rs.WebApplicationException;
import jakarta.ws.rs.core.Response;
import org.jboss.logging.Logger;
import org.keycloak.OAuthErrorException;
import org.keycloak.common.util.SecretGenerator;
import org.keycloak.models.AuthenticatedClientSessionModel;
import org.keycloak.models.ClientModel;
import org.keycloak.models.KeycloakSession;
import org.keycloak.models.ProtocolMapperContainerModel;
import org.keycloak.models.ProtocolMapperModel;
import org.keycloak.models.UserSessionModel;
import org.keycloak.protocol.ProtocolMapper;
import org.keycloak.protocol.oid4vc.OID4VCClientRegistrationProvider;
import org.keycloak.protocol.oid4vc.OID4VCLoginProtocolFactory;
import org.keycloak.protocol.oid4vc.issuance.mappers.OID4VCMapper;
import org.keycloak.protocol.oid4vc.issuance.signing.VerifiableCredentialsSigningService;
import org.keycloak.protocol.oid4vc.model.CredentialOfferURI;
import org.keycloak.protocol.oid4vc.model.CredentialRequest;
import org.keycloak.protocol.oid4vc.model.CredentialResponse;
import org.keycloak.protocol.oid4vc.model.CredentialsOffer;
import org.keycloak.protocol.oid4vc.model.ErrorResponse;
import org.keycloak.protocol.oid4vc.model.ErrorType;
import org.keycloak.protocol.oid4vc.model.Format;
import org.keycloak.protocol.oid4vc.model.OID4VCClient;
import org.keycloak.protocol.oid4vc.model.OfferUriType;
import org.keycloak.protocol.oid4vc.model.PreAuthorizedCode;
import org.keycloak.protocol.oid4vc.model.PreAuthorizedGrant;
import org.keycloak.protocol.oid4vc.model.SupportedCredentialConfiguration;
import org.keycloak.protocol.oid4vc.model.VerifiableCredential;
import org.keycloak.protocol.oidc.grants.PreAuthorizedCodeGrantType;
import org.keycloak.protocol.oidc.grants.PreAuthorizedCodeGrantTypeFactory;
import org.keycloak.representations.AccessToken;
import org.keycloak.services.CorsErrorResponseException;
import org.keycloak.services.cors.Cors;
import org.keycloak.services.managers.AppAuthManager;
import org.keycloak.services.managers.AuthenticationManager;
import org.keycloak.utils.MediaType;

import java.io.ByteArrayOutputStream;
import java.io.IOException;
import java.net.URI;
import java.net.URLEncoder;
import java.nio.charset.StandardCharsets;
import java.time.Instant;
<<<<<<< HEAD
=======
import java.util.Arrays;
import java.util.Base64;
>>>>>>> ee44f09c
import java.util.Date;
import java.util.HashMap;
import java.util.List;
import java.util.Map;
import java.util.Objects;
import java.util.Optional;

/**
 * Provides the (REST-)endpoints required for the OID4VCI protocol.
 * <p>
 * {@see https://openid.net/specs/openid-4-verifiable-credential-issuance-1_0.html}
 *
 * @author <a href="https://github.com/wistefan">Stefan Wiedemann</a>
 */
public class OID4VCIssuerEndpoint {

    private static final Logger LOGGER = Logger.getLogger(OID4VCIssuerEndpoint.class);

    private Cors cors;

    public static final String CREDENTIAL_PATH = "credential";
    public static final String CREDENTIAL_OFFER_PATH = "credential-offer/";
    public static final String RESPONSE_TYPE_IMG_PNG = "image/png";
    private final KeycloakSession session;
    private final AppAuthManager.BearerTokenAuthenticator bearerTokenAuthenticator;
    private final ObjectMapper objectMapper;
    private final TimeProvider timeProvider;

    private final String issuerDid;
    // lifespan of the preAuthorizedCodes in seconds
    private final int preAuthorizedCodeLifeSpan;

    /**
     * Key shall be strings, as configured credential of the same format can
     * have different configs. Like decoy, visible claims,
     * time requirements (iat, exp, nbf, ...).
     *
     * Credentials with same configs can share a default entry with locator= {@link Format#name()}.
     *
     * Credentials in need of special configuration can provide another signer with specific
     * locator={@link Format#name()}/vc_config_id
     *
     * The providerId of the signing service factory is still the format.
     */
    private final Map<String, VerifiableCredentialsSigningService> signingServices;

    private final boolean isIgnoreScopeCheck;

    public OID4VCIssuerEndpoint(KeycloakSession session,
                                String issuerDid,
                                Map<String, VerifiableCredentialsSigningService> signingServices,
                                AppAuthManager.BearerTokenAuthenticator authenticator,
                                ObjectMapper objectMapper, TimeProvider timeProvider, int preAuthorizedCodeLifeSpan) {
        this.session = session;
        this.bearerTokenAuthenticator = authenticator;
        this.objectMapper = objectMapper;
        this.timeProvider = timeProvider;
        this.issuerDid = issuerDid;
        this.signingServices = signingServices;
        this.preAuthorizedCodeLifeSpan = preAuthorizedCodeLifeSpan;
        this.isIgnoreScopeCheck = false;
    }

    public OID4VCIssuerEndpoint(KeycloakSession session,
                                String issuerDid,
                                Map<Format, VerifiableCredentialsSigningService> signingServices,
                                AppAuthManager.BearerTokenAuthenticator authenticator,
                                ObjectMapper objectMapper, TimeProvider timeProvider, int preAuthorizedCodeLifeSpan,
                                boolean isIgnoreScopeCheck) {
        this.session = session;
        this.bearerTokenAuthenticator = authenticator;
        this.objectMapper = objectMapper;
        this.timeProvider = timeProvider;
        this.issuerDid = issuerDid;
        this.signingServices = signingServices;
        this.preAuthorizedCodeLifeSpan = preAuthorizedCodeLifeSpan;
        this.isIgnoreScopeCheck = isIgnoreScopeCheck;
    }

    /**
     * Provides the URI to the OID4VCI compliant credentials offer
     */
    @GET
    @Produces({MediaType.APPLICATION_JSON, RESPONSE_TYPE_IMG_PNG})
    @Path("credential-offer-uri")
    public Response getCredentialOfferURI(@QueryParam("credential_configuration_id") String vcId, @QueryParam("type") @DefaultValue("uri") OfferUriType type, @QueryParam("width") @DefaultValue("200") int width, @QueryParam("height") @DefaultValue("200") int height) {

        AuthenticatedClientSessionModel clientSession = getAuthenticatedClientSession();

        Map<String, SupportedCredentialConfiguration> credentialsMap = OID4VCIssuerWellKnownProvider.getSupportedCredentials(session);
        LOGGER.debugf("Get an offer for %s", vcId);
        if (!credentialsMap.containsKey(vcId)) {
            LOGGER.debugf("No credential with id %s exists.", vcId);
            LOGGER.debugf("Supported credentials are %s.", credentialsMap);
            throw new BadRequestException(getErrorResponse(ErrorType.INVALID_CREDENTIAL_REQUEST));
        }
        SupportedCredentialConfiguration supportedCredentialConfiguration = credentialsMap.get(vcId);

        // check that the user is allowed to get such credential
        if (getClientsOfScope(supportedCredentialConfiguration.getScope(), supportedCredentialConfiguration.getFormat()).isEmpty()) {
            LOGGER.debugf("No OID4VP-Client supporting type %s registered.", supportedCredentialConfiguration.getScope());
            throw new BadRequestException(getErrorResponse(ErrorType.UNSUPPORTED_CREDENTIAL_TYPE));
        }

        String nonce = generateNonce();
        try {
            clientSession.setNote(nonce, objectMapper.writeValueAsString(supportedCredentialConfiguration));
        } catch (JsonProcessingException e) {
            LOGGER.errorf("Could not convert Supported Credential POJO to JSON: %s", e.getMessage());
            throw new BadRequestException(getErrorResponse(ErrorType.INVALID_CREDENTIAL_REQUEST));
        }

        return switch (type) {
            case URI -> getOfferUriAsUri(nonce);
            case QR_CODE -> getOfferUriAsQr(nonce, width, height);
        };

    }

    private Response getOfferUriAsUri(String nonce) {
        CredentialOfferURI credentialOfferURI = new CredentialOfferURI()
                .setIssuer(OID4VCIssuerWellKnownProvider.getIssuer(session.getContext()) + "/protocol/" + OID4VCLoginProtocolFactory.PROTOCOL_ID + "/" + CREDENTIAL_OFFER_PATH)
                .setNonce(nonce);

        return Response.ok()
                .type(MediaType.APPLICATION_JSON)
                .entity(credentialOfferURI)
                .build();
    }

    private Response getOfferUriAsQr(String nonce, int width, int height) {
        QRCodeWriter qrCodeWriter = new QRCodeWriter();
        String endcodedOfferUri = URLEncoder.encode(OID4VCIssuerWellKnownProvider.getIssuer(session.getContext()) + "/protocol/" + OID4VCLoginProtocolFactory.PROTOCOL_ID + "/" + CREDENTIAL_OFFER_PATH + nonce, StandardCharsets.UTF_8);
        try {
            BitMatrix bitMatrix = qrCodeWriter.encode("openid-credential-offer://?credential_offer_uri=" + endcodedOfferUri, BarcodeFormat.QR_CODE, width, height);
            ByteArrayOutputStream bos = new ByteArrayOutputStream();
            MatrixToImageWriter.writeToStream(bitMatrix, "png", bos);
            return Response.ok().type(RESPONSE_TYPE_IMG_PNG).entity(bos.toByteArray()).build();
        } catch (WriterException | IOException e) {
            LOGGER.warnf("Was not able to create a qr code of dimension %s:%s.", width, height, e);
            return Response.status(Response.Status.INTERNAL_SERVER_ERROR).entity("Was not able to generate qr.").build();
        }
    }

    /**
     * Provides an OID4VCI compliant credentials offer
     */
    @GET
    @Produces(MediaType.APPLICATION_JSON)
    @Path(CREDENTIAL_OFFER_PATH + "{nonce}")
    public Response getCredentialOffer(@PathParam("nonce") String nonce) {
        if (nonce == null) {
            throw new BadRequestException(getErrorResponse(ErrorType.INVALID_CREDENTIAL_REQUEST));
        }

        AuthenticatedClientSessionModel clientSession = getAuthenticatedClientSession();

        String note = clientSession.getNote(nonce);
        if (note == null) {
            throw new BadRequestException(getErrorResponse(ErrorType.INVALID_CREDENTIAL_REQUEST));
        }

        SupportedCredentialConfiguration offeredCredential;
        try {
            offeredCredential = objectMapper.readValue(note,
                    SupportedCredentialConfiguration.class);
            LOGGER.debugf("Creating an offer for %s - %s", offeredCredential.getScope(),
                    offeredCredential.getFormat());
            clientSession.removeNote(nonce);
        } catch (JsonProcessingException e) {
            LOGGER.errorf("Could not convert SupportedCredential JSON to POJO: %s", e);
            throw new BadRequestException(getErrorResponse(ErrorType.INVALID_CREDENTIAL_REQUEST));
        }

        String preAuthorizedCode = generateAuthorizationCodeForClientSession(clientSession);

        CredentialsOffer theOffer = new CredentialsOffer()
                .setCredentialIssuer(OID4VCIssuerWellKnownProvider.getIssuer(session.getContext()))
                .setCredentialConfigurationIds(List.of(offeredCredential.getId()))
                .setGrants(
                        new PreAuthorizedGrant()
                                .setPreAuthorizedCode(
                                        new PreAuthorizedCode()
                                                .setPreAuthorizedCode(preAuthorizedCode)));

        LOGGER.debugf("Responding with offer: %s", theOffer);
        return Response.ok()
                .entity(theOffer)
                .build();
    }

    private void checkScope(CredentialRequest credentialRequestVO) {
        AuthenticatedClientSessionModel clientSession = getAuthenticatedClientSession();
        String vcIssuanceFlow = clientSession.getNote(PreAuthorizedCodeGrantType.VC_ISSUANCE_FLOW);
        if (vcIssuanceFlow == null || !vcIssuanceFlow.equals(PreAuthorizedCodeGrantTypeFactory.GRANT_TYPE)) {
            // authz code flow
            ClientModel client = clientSession.getClient();
            String credentialIdentifier = credentialRequestVO.getCredentialIdentifier();
            String scope = client.getAttributes().get("vc." + credentialIdentifier + ".scope"); // following credential identifier in client attribute
            AccessToken accessToken = bearerTokenAuthenticator.authenticate().getToken();
            if (Arrays.stream(accessToken.getScope().split(" ")).sequential().noneMatch(i->i.equals(scope))) {
                LOGGER.debugf("Scope check failure: credentialIdentifier = %s, required scope = %s, scope in access token = %s.", credentialIdentifier, scope, accessToken.getScope());
                throw new CorsErrorResponseException(cors, ErrorType.UNSUPPORTED_CREDENTIAL_TYPE.toString(), "Scope check failure", Response.Status.BAD_REQUEST);
            } else {
                LOGGER.debugf("Scope check success: credentialIdentifier = %s, required scope = %s, scope in access token = %s.", credentialIdentifier, scope, accessToken.getScope());
            }
        } else {
            clientSession.removeNote(PreAuthorizedCodeGrantType.VC_ISSUANCE_FLOW);
        }
    }

    /**
     * Returns a verifiable credential
     */
    @POST
    @Consumes(MediaType.APPLICATION_JSON)
    @Produces(MediaType.APPLICATION_JSON)
    @Path(CREDENTIAL_PATH)
    public Response requestCredential(
            CredentialRequest credentialRequestVO) {
        LOGGER.debugf("Received credentials request %s.", credentialRequestVO);

        cors = Cors.builder().auth().allowedMethods("POST").auth().exposedHeaders(Cors.ACCESS_CONTROL_ALLOW_METHODS);

        // do first to fail fast on auth
        AuthenticationManager.AuthResult authResult = getAuthResult();

        if (!isIgnoreScopeCheck) {
            checkScope(credentialRequestVO);
        }

        Format requestedFormat = credentialRequestVO.getFormat();
        String requestedCredential = credentialRequestVO.getCredentialIdentifier();

        SupportedCredentialConfiguration supportedCredentialConfiguration = Optional
                .ofNullable(OID4VCIssuerWellKnownProvider.getSupportedCredentials(this.session)
                        .get(requestedCredential))
                .orElseThrow(
                        () -> {
                            LOGGER.debugf("Unsupported credential %s was requested.", requestedCredential);
                            return new BadRequestException(getErrorResponse(ErrorType.UNSUPPORTED_CREDENTIAL_TYPE));
                        });

        if (!supportedCredentialConfiguration.getFormat().equals(requestedFormat)) {
            LOGGER.debugf("Format %s is not supported for credential %s.", requestedFormat, requestedCredential);
            throw new BadRequestException(getErrorResponse(ErrorType.UNSUPPORTED_CREDENTIAL_FORMAT));
        }

        CredentialResponse responseVO = new CredentialResponse();

        Object theCredential = getCredential(authResult, supportedCredentialConfiguration, credentialRequestVO);
        switch (requestedFormat) {
            case LDP_VC, JWT_VC, SD_JWT_VC -> responseVO.setCredential(theCredential);
            default -> throw new BadRequestException(
                    getErrorResponse(ErrorType.UNSUPPORTED_CREDENTIAL_TYPE));
        }
        return Response.ok().entity(responseVO)
                .build();
    }

    private AuthenticatedClientSessionModel getAuthenticatedClientSession() {
        AuthenticationManager.AuthResult authResult = getAuthResult();
        UserSessionModel userSessionModel = authResult.getSession();

        AuthenticatedClientSessionModel clientSession = userSessionModel.
                getAuthenticatedClientSessionByClient(
                        authResult.getClient().getId());
        if (clientSession == null) {
            throw new BadRequestException(getErrorResponse(ErrorType.INVALID_TOKEN));
        }
        return clientSession;
    }

    private AuthenticationManager.AuthResult getAuthResult() {
        return getAuthResult(new BadRequestException(getErrorResponse(ErrorType.INVALID_TOKEN)));
    }

    // get the auth result from the authentication manager
    private AuthenticationManager.AuthResult getAuthResult(WebApplicationException errorResponse) {
        AuthenticationManager.AuthResult authResult = bearerTokenAuthenticator.authenticate();
        if (authResult == null) {
            throw errorResponse;
        }
        return authResult;
    }

    /**
     * Get a signed credential
     *
     * @param authResult    authResult containing the userSession to create the credential for
     * @param credentialConfig    the supported credential configuration
     * @param credentialRequestVO
     * @return the signed credential
     */
    private Object getCredential(AuthenticationManager.AuthResult authResult, SupportedCredentialConfiguration credentialConfig, CredentialRequest credentialRequestVO) {

        List<OID4VCClient> clients = getClientsOfScope(credentialConfig.getScope(), credentialConfig.getFormat());

        List<OID4VCMapper> protocolMappers = getProtocolMappers(clients)
                .stream()
                .map(pm -> {
                    if (session.getProvider(ProtocolMapper.class, pm.getProtocolMapper()) instanceof OID4VCMapper mapperFactory) {
                        ProtocolMapper protocolMapper = mapperFactory.create(session);
                        if (protocolMapper instanceof OID4VCMapper oid4VCMapper) {
                            oid4VCMapper.setMapperModel(pm);
                            return oid4VCMapper;
                        }
                    }
                    LOGGER.warnf("The protocol mapper %s is not an instance of OID4VCMapper.", pm.getId());
                    return null;
                })
                .filter(Objects::nonNull)
                .toList();

        VCIssuanceContext vcIssuanceContext = getVCToSign(protocolMappers, credentialConfig, authResult, credentialRequestVO);

        String specificConfigKey = VerifiableCredentialsSigningService.locator(credentialConfig.getFormat(), credentialConfig.getId());
        String formatKey = credentialConfig.getFormat().name();

        // First retrieve by format/id, then by format only
        VerifiableCredentialsSigningService signingService = signingServices.getOrDefault(
                specificConfigKey, signingServices.get(formatKey)
        );

        return Optional.ofNullable(signingService)
                .map(service -> service.signCredential(vcIssuanceContext))
                .orElseThrow(() -> new IllegalArgumentException(
                        String.format("No signer found for specific config '%s' or format '%s'.", specificConfigKey, formatKey)
                ));
    }

    private List<ProtocolMapperModel> getProtocolMappers(List<OID4VCClient> oid4VCClients) {

        return oid4VCClients.stream()
                .map(OID4VCClient::getClientDid)
                .map(this::getClient)
                .flatMap(ProtocolMapperContainerModel::getProtocolMappersStream)
                .toList();
    }

    private String generateNonce() {
        return SecretGenerator.getInstance().randomString();
    }

    private String generateAuthorizationCodeForClientSession(AuthenticatedClientSessionModel clientSessionModel) {
        int expiration = timeProvider.currentTimeSeconds() + preAuthorizedCodeLifeSpan;
        return PreAuthorizedCodeGrantType.getPreAuthorizedCode(session, clientSessionModel, expiration);
    }

    private Response getErrorResponse(ErrorType errorType) {
        var errorResponse = new ErrorResponse();
        errorResponse.setError(errorType);
        return Response.status(Response.Status.BAD_REQUEST).entity(errorResponse).build();
    }

    // Return all {@link  OID4VCClient}s that support the given scope and format
    // Scope might be different from vct. In the case of sd-jwt for eaxample
    private List<OID4VCClient> getClientsOfScope(String vcScope, Format format) {
        LOGGER.debugf("Retrieve all clients of scope %s, supporting format %s", vcScope, format.toString());

        if (Optional.ofNullable(vcScope).filter(scope -> !scope.isEmpty()).isEmpty()) {
            throw new BadRequestException("No VerifiableCredential-Scope was provided in the request.");
        }

        return getOID4VCClientsFromSession()
                .stream()
                .filter(oid4VCClient -> oid4VCClient.getSupportedVCTypes()
                        .stream()
                        .anyMatch(supportedCredential -> supportedCredential.getScope().equals(vcScope)))
                .toList();
    }

    private ClientModel getClient(String clientId) {
        return session.clients().getClientByClientId(session.getContext().getRealm(), clientId);
    }

    private List<OID4VCClient> getOID4VCClientsFromSession() {
        return session.clients().getClientsStream(session.getContext().getRealm())
                .filter(clientModel -> clientModel.getProtocol() != null)
                .filter(clientModel -> clientModel.getProtocol()
                        .equals(OID4VCLoginProtocolFactory.PROTOCOL_ID))
                .map(clientModel -> OID4VCClientRegistrationProvider.fromClientAttributes(clientModel.getClientId(), clientModel.getAttributes()))
                .toList();
    }

    // builds the unsigned credential by applying all protocol mappers.
    private VCIssuanceContext getVCToSign(List<OID4VCMapper> protocolMappers, SupportedCredentialConfiguration credentialConfig,
                                             AuthenticationManager.AuthResult authResult, CredentialRequest credentialRequestVO) {
        // set the required claims
        VerifiableCredential vc = new VerifiableCredential()
                .setIssuer(URI.create(issuerDid))
                .setIssuanceDate(Date.from(Instant.ofEpochMilli(timeProvider.currentTimeMillis())))
                .setType(List.of(credentialConfig.getScope()));

        Map<String, Object> subjectClaims = new HashMap<>();
        protocolMappers
                .stream()
                .filter(mapper -> mapper.isScopeSupported(credentialConfig.getScope()))
                .forEach(mapper -> mapper.setClaimsForSubject(subjectClaims, authResult.getSession()));

        subjectClaims.forEach((key, value) -> vc.getCredentialSubject().setClaims(key, value));

        protocolMappers
                .stream()
                .filter(mapper -> mapper.isScopeSupported(credentialConfig.getScope()))
                .forEach(mapper -> mapper.setClaimsForCredential(vc, authResult.getSession()));

        LOGGER.debugf("The credential to sign is: %s", vc);

        return new VCIssuanceContext().setAuthResult(authResult)
                .setVerifiableCredential(vc)
                .setCredentialConfig(credentialConfig)
                .setCredentialRequest(credentialRequestVO);
    }
}<|MERGE_RESOLUTION|>--- conflicted
+++ resolved
@@ -77,11 +77,7 @@
 import java.net.URLEncoder;
 import java.nio.charset.StandardCharsets;
 import java.time.Instant;
-<<<<<<< HEAD
-=======
 import java.util.Arrays;
-import java.util.Base64;
->>>>>>> ee44f09c
 import java.util.Date;
 import java.util.HashMap;
 import java.util.List;
@@ -147,7 +143,7 @@
 
     public OID4VCIssuerEndpoint(KeycloakSession session,
                                 String issuerDid,
-                                Map<Format, VerifiableCredentialsSigningService> signingServices,
+                                Map<String, VerifiableCredentialsSigningService> signingServices,
                                 AppAuthManager.BearerTokenAuthenticator authenticator,
                                 ObjectMapper objectMapper, TimeProvider timeProvider, int preAuthorizedCodeLifeSpan,
                                 boolean isIgnoreScopeCheck) {
