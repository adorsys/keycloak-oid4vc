--- conflicted
+++ resolved
@@ -452,10 +452,6 @@
      */
     public static Map<String, SupportedCredentialConfiguration> getSupportedCredentials(KeycloakSession keycloakSession) {
         List<String> globalSupportedSigningAlgorithms = getSupportedAsymmetricSignatureAlgorithms(keycloakSession);
-<<<<<<< HEAD
-        List<String> realmSupportedSigningAlgorithms = getRealmSupportedAsymmetricSignatureAlgorithms(keycloakSession);
-=======
->>>>>>> 7810c8f6
 
         RealmModel realm = keycloakSession.getContext().getRealm();
         Map<String, SupportedCredentialConfiguration> supportedCredentialConfigurations =
@@ -465,8 +461,7 @@
                         .map(clientScope -> {
                             return SupportedCredentialConfiguration.parse(keycloakSession,
                                     clientScope,
-                                    globalSupportedSigningAlgorithms,
-                                    realmSupportedSigningAlgorithms
+                                    globalSupportedSigningAlgorithms
                             );
                         })
                         .collect(Collectors.toMap(SupportedCredentialConfiguration::getId, sc -> sc, (sc1, sc2) -> sc1));
@@ -477,15 +472,10 @@
     public static SupportedCredentialConfiguration toSupportedCredentialConfiguration(KeycloakSession keycloakSession,
                                                                                       CredentialScopeModel credentialModel) {
         List<String> globalSupportedSigningAlgorithms = getSupportedAsymmetricSignatureAlgorithms(keycloakSession);
-<<<<<<< HEAD
-        List<String> realmSupportedSigningAlgorithms = getRealmSupportedAsymmetricSignatureAlgorithms(keycloakSession);
-=======
->>>>>>> 7810c8f6
 
         return SupportedCredentialConfiguration.parse(keycloakSession,
                 credentialModel,
-                globalSupportedSigningAlgorithms,
-                realmSupportedSigningAlgorithms);
+                globalSupportedSigningAlgorithms);
     }
 
     /**
@@ -529,13 +519,6 @@
     }
 
     /**
-     * Returns the supported asymmetric signature algorithms in the context realm.
-     */
-    public static List<String> getRealmSupportedAsymmetricSignatureAlgorithms(KeycloakSession session) {
-        return CryptoUtils.getSupportedAsymmetricSignatureAlgorithms(session, session.getContext().getRealm());
-    }
-
-    /**
      * Attach OID4VCI-specific deprecation headers (and a server WARN) when the old
      * realm-scoped route is used.
      * old: /realms/{realm}/.well-known/openid-credential-issuer
